"""
Compute Temporal Functional Modes
In other words, run a temporal ICA on the timeseries
of spatial ICA, and then remix the spatial maps to generate
'modes' of brain activity. For more information take a look at:

Smith 2012
Temporally-independent functional modes of spontaneous brain activity.

TODO:
1. Save logs to a file. Document inputs to command and TFM version.
2. Save a report with images from TFMs, their timecourses and (possibly)
labels.
"""

import argparse
import ast
import logging
import os
import os.path as op
import sys
import warnings
from typing import List, Optional, Tuple, Union

import nibabel as nib
import numpy as np
import pandas as pd
from nilearn.input_data import NiftiLabelsMasker
from sklearn.decomposition import FastICA

from . import __version__

if 'DISPLAY' not in os.environ:
    import matplotlib
    matplotlib.use('agg')
import matplotlib.pyplot as plt # noqa:E402 isort:skip
import seaborn as sns # noqa:E402 isort:skip


MIST_ROOT = op.join(op.dirname(__file__), 'mistatlas')
MIST_ATLAS_444 = op.join(MIST_ROOT, 'Parcellations/MIST_444.nii.gz')
MIST_HIERARCHY = op.join(MIST_ROOT, 'Hierarchy/MIST_PARCEL_ORDER.csv')


def mist_parcel_info(nrois: int = 12) -> str:
    """Return the filename of the csv with parcel information (label, size,
    etc.) from the MIST atlas with a number of parcels equal to `nrois`.
    """
    return op.join(MIST_ROOT, f'Parcel_Information/MIST_{nrois}.csv')


# TODO: Perhaps return a dataframe with original roi, target roi and labels
# makes more sense.
def atlas_parcel_labels(nrois: int,
                        target_res: int = 12) -> Tuple[List, List, List]:
    """This function takes two integer numbers, nrois and target_res. nrois
    indicates the number of MIST parcels used for an atlas based tICA
    decomposition, and target_res indicates the number of MIST parcels (higher
    in the MIST hierarchy) that label each of the original nrois.

    The idea is to group ROIs into higher level networks only for labelling and
    summarizing.
    """
    hierarchy: pd.DataFrame = pd.read_csv(MIST_HIERARCHY, delimiter=',')
    roi_ids: np.array = np.unique(hierarchy[f's{nrois}'].values)

    rois_parent: list = [
        np.unique(hierarchy[f's{target_res}'][hierarchy[f's{nrois}'] == x])
        for x in roi_ids]

    # Because all values are the same, take the first one. Use tolist() to get
    # a single flat list in the end.
    rois_parent: list = [x.tolist()[0] for x in rois_parent]
    labels: pd.DataFrame = pd.read_csv(mist_parcel_info(target_res),
                                       delimiter=';')

    parent_names: list = [
        labels[labels['roi'] == x]['name'].values.tolist()[0]
        for x in rois_parent]

    parent_labels: list = [
        labels[labels['roi'] == x]['label'].values.tolist()[0]
        for x in rois_parent]

    return rois_parent, parent_names, parent_labels


def labeled_unmix(unmix: str) -> pd.DataFrame:
    """unmix is the filename of a melodic_unmix matrix, i.e., the "core" tICA
    mixing matrix. This routine takes the filename and returns a pandas
    DataFrame with columns: label, name, roi (numbered parcels), tfm (numbered
    tfms), coefficient (roi x tfm entry), abs_coefficient
    (np.abs(coefficient)). """
    unmix_df: pd.DataFrame = pd.DataFrame(np.loadtxt(unmix))
    rois_parent, names, labels = atlas_parcel_labels(len(unmix_df))
    unmix_df['name'] = names
    unmix_df['label'] = labels
    unmix_df = unmix_df.reset_index().melt(['index', 'label', 'name'])
    unmix_df = unmix_df.rename(columns={'index': 'roi',
                                        'variable': 'tfm',
                                        'value': 'coefficient'})
    unmix_df['abs_coefficient'] = unmix_df['coefficient'].abs()
    return unmix_df


def data_summary(filename_or_matrix: Union[str, np.array],
                 target_res: int = 12,
                 normalise: bool = True,
                 absolute_vals: bool = True) -> pd.DataFrame:
    """Return a DataFrame with the core matrix summarized by
    networks. Values are given by % contribution to each tfm.
    """
    if not isinstance(filename_or_matrix, str):
        mat = filename_or_matrix
    else:
        mat = np.loadtxt(filename_or_matrix)

    data_raw = pd.DataFrame(mat)
    if absolute_vals:
        data_raw = np.abs(data_raw)
    _, parent_names, _ = atlas_parcel_labels(len(data_raw), target_res)
    data_raw['name'] = parent_names
    data = data_raw.groupby('name').aggregate(sum)

    # Normalise TFMs such that contributions of all networks sum to 100%
    if normalise:
        for column in data:
            data[column] = 100*data[column]/np.sum(np.abs(data[column]))

    # Replace '_' for ' ' in the network labels.
    data.index = pd.Index(np.array(list(map(lambda x: x.replace('_', ' '),
                                            data.index.values)),
                                   dtype='object'))

    return data


def sort_by_visual(matrix: np.array) -> np.array:
    summary = data_summary(matrix)
    order = summary.sort_values('VISUAL NETWORK', axis=1).columns
    return order.values.astype(int)[::-1]


def heatmap(data: np.array, ax, **kwargs):
    """Plot the core TFM mixing matrix as a heatmap, which ROIs contributions
    aggregated by the 12 MIST functional networks.
    """
    g = sns.heatmap(data,
                    ax=ax,
                    **kwargs)

    ax.set_yticklabels(ax.get_yticklabels(), fontsize=8)
    return g


def correlate(a: np.array, b: np.array) -> np.array:
    """Fast numpy Row-wise Corr. Coefficients for 2D arrays.
    See benchmarks at https://stackoverflow.com/a/30143754/3568092
    :param a: 2D array
    :param b: 2D array
    :returns: Corr Matrix between rows of a with rows of b
    :rtype: 2D array
    """
    # Center vectors by subtracting row mean.
    a_centered = a - a.mean(1)[:, None]
    b_centered = b - b.mean(1)[:, None]

    # Sum of squares across rows.
    a_sos = (a_centered ** 2).sum(1)
    b_sos = (b_centered ** 2).sum(1)

    norm_factors = np.sqrt(np.dot(a_sos[:, None], b_sos[None]))
    # Finally get corr coeff
    return np.dot(a_centered, b_centered.T) / norm_factors


def correlation_with_confounds(signal: np.array,
                               confounds: pd.DataFrame) -> pd.DataFrame:

    corrmat = correlate(signal.T, np.nan_to_num(confounds.values.T))
    corrdf = pd.DataFrame(np.abs(corrmat), columns=confounds.columns).T

    return corrdf


def double_heatmap(corrdf1: np.array, corrdf2: np.array) -> plt.Figure:
    fig, (ax1, ax2) = plt.subplots(ncols=2, figsize=plt.figaspect(1/2))
    heatmap(corrdf1, vmin=0.35, vmax=0.8, ax=ax1,
            cbar=False, yticklabels=1,
            xticklabels=range(1, corrdf1.shape[1] + 1))
    ax1.set_title('sICA Timeseries')
    ax1.set_xlabel('Signal Component Index')
    heatmap(corrdf2, vmin=0.35, vmax=0.8, ax=ax2,
            yticklabels=False,
            xticklabels=range(1, corrdf2.shape[1] + 1))
    ax2.set_title('tICA Timeseries')
    ax2.set_xlabel('TFM Index')
    plt.tight_layout()
    return fig


def parse_melodic_labelfile(labelfile: str) -> List[int]:
    """Utility method to parse the IC classification file, as per
    the conventions of FIX and FSLEYES.
    """
    with open(labelfile, 'r') as f:
        lines = [line for line in f]
        penultimate_line, last_line = lines[-2:]

    n_components = int(penultimate_line.split(',')[0])

    # In the labelfile, the first component is numbered 1
    noise = [x - 1 for x in ast.literal_eval(last_line)]
    return [x for x in range(n_components) if x not in noise]


def atlas_roitovol(atlas: str, nrois: int) -> nib.Nifti1Image:
    """Some atlases are 3D files wherein each value represents
    a separate ROI. For example, 0 for non-brain, 1 for CSF, 2 for
    gray matter, etc.
    This function takes such a 3D atlas an returns it in 4D format,
    where each volume contains a single ROI encoded as a binary mask.

    TODO: The number of ROIS can easily be inferred from the data
    itself, but int(max(atlas.get_data())) fails for a small subset
    of atlas tested.
    """
    atlasnifti = nib.load(atlas)
    atlasdata = atlasnifti.get_data()
    maps = np.stack([atlasdata.copy() for i in range(nrois)],
                    axis=-1)

    # Loop through the last (4th) dimension of maps.
    for index, volume in enumerate(np.rollaxis(maps, -1)):
        # The idea of querying for index + 1 is because the
        # first map is the "non-relevant" non-brain area we want to skip.
        offset = 1
        volume[atlasdata == index + offset] = 1
        volume[atlasdata != index + offset] = 0

    assert (maps.max() == 1 and maps.min() == 0)

    return nib.Nifti1Image(maps, atlasnifti.affine)


class Data:
    """In the TFM / temporal ICA model, the input data to be decomposed
    consists of a matrix of dimensions n_timepoints x n_mixtures. Mixtures is
    an abstract concept here, but when talking about fMRI we think of mixtures
    as voxels, or ROIs or even resting state networks. In addition to the input
    data matrix, the TFM model also requires a set of spatial maps as inputs,
    where each spatial map is associated to one of the n_mixtures mentioned
    about. The spatial maps are thus matrices of dimensions n_voxels x
    n_mixtures.
    """
    def __init__(self,
                 timeseries: np.array,
                 maps: nib.Nifti1Image,
                 kind: Optional[str] = None,
                 confounds: Optional[str] = None,
                 decimate: Optional[int] = None,
                 skipfirst: Optional[int] = None,
                 skiplast: Optional[int] = None) -> None:
        """Timeseries is a numpy array.
        Maps is a nibabel Nifti1Image object.
        """
        assert timeseries.shape[-1] == maps.shape[-1]
        if skiplast is not None:
            skiplast *= -1
        self.timeseries = timeseries[skipfirst:skiplast:decimate]
        self.maps = maps

        # here for compatibility with previous versions
        self.shape = maps.shape[:-1]
        self.affine = maps.affine
        self.explainedvar = 1

        self.kind = kind

        # Experimental support for fmriprep confounds
        if confounds is not None:
            cofs = pd.read_csv(confounds, delimiter='\t')
            self.confounds = cofs[skipfirst:skiplast:decimate]
        else:
            self.confounds = None

    @property
    def rsns(self) -> np.array:
        n_parcels = self.maps.shape[-1]
        data = np.reshape(self.maps.get_data(), (-1, n_parcels))
        return data

    @property
    def signal(self) -> np.array:
        return self.timeseries

    @classmethod
    def from_melodic(cls,
                     icadir: str,
                     labelfile: Optional[str] = None,
                     confounds: Optional[str] = None,
                     **kwargs):
        """Load data from an FSL melodic directory.
        Assume labelfile is relative to the ica directory.
        """
        melodic_mix = np.loadtxt(op.join(icadir, 'melodic_mix'))
        try:
            melodic_oic = nib.load(op.join(icadir, 'melodic_oIC.nii.gz'))
        except FileNotFoundError:
            # When running MELODIC from the GUI, melodic oIC may not exist.
            logging.warning('Melodic oIC not found. Using IC.')
            melodic_oic = nib.load(op.join(icadir, 'melodic_IC.nii.gz'))

        if labelfile is not None:
            labels = parse_melodic_labelfile(op.join(icadir, labelfile))
            melodic_mix = melodic_mix[:, labels]
            mapdata = melodic_oic.get_data()
            melodic_oic = nib.Nifti1Image(mapdata[:, :, :, labels],
                                          melodic_oic.affine)

        return cls(timeseries=melodic_mix, maps=melodic_oic, kind='melodic',
                   confounds=confounds, **kwargs)

    @classmethod
    def from_dual_regression(cls,
                             drdir: str,
                             confounds: Optional[str] = None,
                             **kwargs):
        """Load data from an FSL dual regression directory.
        """
        stage1 = np.loadtxt(op.join(drdir, 'dr_stage1_subject00000.txt'))
        stage2 = nib.load(op.join(drdir, 'dr_stage2_subject00000.nii.gz'))
        return cls(timeseries=stage1, maps=stage2, kind='dr',
                   confounds=confounds, **kwargs)

    @classmethod
    def from_fmri_data(cls,
                       datafile: str,
                       atlas: Optional[str] = None,
                       confounds: Optional[str] = None,
                       **kwargs):
        """Take a 4D dataset and generate signals from the atlas parcels.
        """
        atlas = MIST_ATLAS_444 if atlas is None else atlas

        # Resampling target should be the image with lowest resolution.
        # Assuming that the data resolution is isotropic for now.
        atlas_res = nib.load(atlas).header['pixdim'][1]
        data_res = nib.load(datafile).header['pixdim'][1]
        resampling_target = 'data' if data_res > atlas_res else 'labels'

        masker = NiftiLabelsMasker(labels_img=atlas, standardize=True,
                                   resampling_target=resampling_target)
        signals = masker.fit_transform(datafile)
        atlasrois = atlas_roitovol(atlas, nrois=signals.shape[-1])
        return cls(timeseries=signals, maps=atlasrois, kind='atlas',
                   confounds=confounds, **kwargs)


class TFM:
    """Wrapper class for FastICA and the "TFM" model data.
    """

    # Deflation takes much longer, but converges more often.
    def __init__(self,
                 n_components: int = 30,
                 max_iter: int = 20_000,
                 tol: float = 0.00001,
                 fun='logcosh', algorithm='parallel', random_state=None,
                 demean_tfms: bool = True):

        self.ica = FastICA(max_iter=max_iter, tol=tol,
                           n_components=n_components,
                           fun=fun,
                           algorithm=algorithm,
                           random_state=random_state)

        self.demean_tfms = demean_tfms

    def unmix(self, signal: np.array) -> np.array:
        """Call FastICA on the signal components.
        This is a separate function so we can call it from, for example,
        the RAICAR module to verify the reproducibility of the obtained
        timeseries.
        """
        sources = self.ica.fit_transform(signal)
        return sources

    def fit_transform(self,
                      tfmdata: Data) -> Tuple[nib.Nifti1Image, np.array]:
        """Take a Data object and unmix it.
        Data does not need to be a result from Melodic at all,
        as long as its structure contains the following four elements:
        1. signal - 2D matrix of size timecourses vs ROIs.
        2. rsns - 2D matrix of size voxels x RSNs.
        3. shape - The original 3D dimensions of signal.
        4. affine - The original affine matrix of the rsns.
        """
        sources = self.unmix(tfmdata.signal)  # # timepoints X # tfms
        rsns = tfmdata.rsns
        # Use a copy so we don't mutate the internals of FastICA later
        # when reordering the TFM components.
        mixing = self.ica.mixing_.copy()  # # ROIs X # tfms

        # The TFM matrix multiplication.
        tfm = np.dot(rsns, mixing)  # # voxels X # tfms

        # Mask outside of brain with NaN
        tfm[rsns.max(axis=-1) == 0] = np.nan

        # variance normalize *EACH COMPONENT INDIVIDUALLY.*
        if self.demean_tfms:
            tfm -= np.nanmean(tfm, axis=0)
        tfm /= np.nanstd(tfm, axis=0)

        tfm = np.nan_to_num(tfm)

        # Because ICA orientation is arbitrary, make it such that largest value
        # is always positive. Also flip the timeseries.
        for spatial_map, ts in zip(tfm.T, sources.T):
            if spatial_map[np.abs(spatial_map).argmax()] < 0:
                spatial_map *= -1
                ts *= -1

        # Now order the components according to the RMS of the mixing matrix.
        # weighted_mixing = tfmdata.explainedvar * mixing
        # rms = np.sum(np.square(weighted_mixing), 0)
        # order = np.argsort(rms)[::-1]  # Decreasing order.
        if tfmdata.kind == 'atlas':
            order = sort_by_visual(mixing)
            self.reordered_mixing = mixing[:, order]
            tfm = tfm[:, order]
            sources = sources[:, order]
        else:
            self.reordered_mixing = mixing

        return nib.Nifti1Image(np.reshape(tfm,
                                          (*tfmdata.shape, -1)),
                               tfmdata.affine), sources


def _check_dirs(args) -> str:
    """Check that input and output directories are OK.
    If the output directory is not an absolute directory, then
    consider it to be relative to the input directory.
    Return that.
    """

    errmsg = f'Input {args.inputdir} does not exist or is not accessible.'
    assert os.path.exists(args.inputdir), errmsg

    if os.path.isabs(args.outputdir):
        outdir = args.outputdir
    else:
        outdir = os.path.join(os.path.dirname(args.inputdir), args.outputdir)

    if not os.path.exists(outdir):
        os.makedirs(outdir)
    else:
        if not args.force:
            errmsg = 'Already existing files in output directory.'
            assert os.listdir(outdir) == "", errmsg

    return outdir


def _data_loader(args) -> Data:
    """Small wrapper to load the data either from melodic, dual_regression
    or atlas.
    """
    labelfile = args.labelfile if not args.no_label else None

    skipvols = {'skipfirst': args.skipfirst,
                'skiplast': args.skiplast,
                'decimate': args.decimate}

    if os.path.isdir(args.inputdir):
        if os.path.abspath(args.inputdir).endswith('.ica'):
            tfmdata = Data.from_melodic(args.inputdir, labelfile=labelfile,
                                        confounds=args.confounds, **skipvols)
        else:
            tfmdata = Data.from_dual_regression(args.inputdir,
                                                confounds=args.confounds,
                                                **skipvols)
    else:
        tfmdata = Data.from_fmri_data(args.inputdir,
                                      atlas=args.atlas,
                                      confounds=args.confounds,
                                      **skipvols)

    return tfmdata


def main(args) -> None:
    """Main TFM routine. Logs some information, checks user inputs, reads
    in the data, orchestrates the tICA decomposition and saves outputs to
    desired locations.
    """

    # Note, this function has side-effects.
    outdir = _check_dirs(args)

    def out(name: str) -> str:
        return os.path.join(outdir, name)

    # Start log. Not sure why the FileHandler doesn't work on the cluster...
    logging.basicConfig(format="%(asctime)s [%(levelname)s]: %(message)s",
                        datefmt="%Y-%m-%d %H:%M:%S",
                        level=logging.INFO,
                        handlers=[
                            logging.FileHandler(out("tfm.log"), mode='w'),
                            logging.StreamHandler()
                        ])
    logging.info(f"Welcome to TFM version {__version__}")
    logging.info(sys.argv)

    # Load data
    logging.info(f"Loading data from {args.inputdir}")

    tfmdata = _data_loader(args)

    # Parse user inputs
    tolerance, max_iter = args.tolerance, args.max_iter

    n_components = min(args.n_components, len(tfmdata.signal.T))
    logging.info(f"# of signal spatial ICs is {len(tfmdata.signal.T)}")

    # Compute TFMs.
    logging.info("Computing TFMs")
    try_counter = 1
    algorithm = 'parallel'

    # The following loop will try unmixing the signals using a parallel
    # approach up to 5 times (in case the tICA does not converge.) In case
    # it doesn't converge in 5 attempts, it'll switch to the deflation algo,
    # which is much more stable.
    while True:
        warnings.filterwarnings("error")
        try:
            # Try using the parallel algorithm because it's faster.
            tfm_ica = TFM(n_components=n_components,
                          max_iter=max_iter,
                          tol=tolerance,
                          algorithm=algorithm,
                          random_state=np.random.randint(0, 2**32 - 1),
                          demean_tfms=args.skipdemean)
            tfms, sources = tfm_ica.fit_transform(tfmdata)
        except UserWarning:
            try_counter += 1
            if try_counter > 5:
                logging.info("Parallel approach failed. Moving to Deflation")
                algorithm = 'deflation'
                try_counter = 1
            else:
                logging.info(f'ICA attempt {try_counter} using {algorithm}')
        else:
            logging.info(f"ICA successful after {try_counter} attempts.")
            break

    warnings.resetwarnings()
    logging.info(f"TFM demeaning set to: {tfm_ica.demean_tfms}")

    # Save outputs
    logging.info(f"Saving outputs to directory {outdir}")
    tfms.to_filename(out('melodic_IC.nii.gz'))
    np.savetxt(out('melodic_unmix'), tfm_ica.reordered_mixing,
               delimiter='  ', fmt='%.6f')
    np.savetxt(out('melodic_mix'), sources, delimiter='  ', fmt='%.6f')
    np.savetxt(out('melodic_FTmix'), np.abs(np.fft.rfft(sources, axis=0)),
               delimiter='  ', fmt='%.6f')

    if tfmdata.confounds is not None:
        # cofs = pd.read_csv(tfmdata.confounds, delimiter='\t')
        dfsignal = correlation_with_confounds(tfmdata.signal,
                                              tfmdata.confounds)
        dfsignal.to_csv(out('signal_correlation_to_confounds.csv'))
        dftfm = correlation_with_confounds(sources, tfmdata.confounds)
        contamination = dftfm.max(axis=0).values
        dftfm.to_csv(out('tfm_correlation_to_confounds.csv'))
        fig = double_heatmap(dfsignal, dftfm)
        # TODO Why a different filename here? Fix this in future release.
        fig.savefig(out('correlation_with_confounds.png'))

    if tfmdata.kind == 'atlas':
        # When using an atlas, save a heatmap of melodic unmix.
        df = data_summary(out('melodic_unmix'))
        df.to_csv(out('network_contributions.csv'))
        f, ax = plt.subplots(figsize=plt.figaspect(1/2))
        heatmap(df, ax, vmin=5, vmax=20, yticklabels=1,
                annot=True, fmt=".1f", linewidth=.5,
                xticklabels=range(1, df.shape[1] + 1))
        ax.set_xlabel('TFM Index')
        # Should simplify the logic of these if calls... eventually.
        if tfmdata.confounds is not None:
            contamination = dftfm.max(axis=0).values.tolist()
            # Green for clean, red for contaminated (interp over yellow.)
            # colors = [(min(1, 2 * x),
            #            min(1, 2 * (1 - x)), 0) for x in contamination]
            colors = ['black' if x < 0.5 else 'red' for x in contamination]
            for label, color in zip(ax.get_xticklabels(), colors):
                label.set_color(color)
                label.set_weight('bold')
        plt.tight_layout()
        f.savefig(out('melodic_unmix.png'))
        # Also save the summary with MIST 64 instead of only MIST 12.
        df_64 = data_summary(out('melodic_unmix'), target_res=64)
        df_64.to_csv(out('network_contributions_64.csv'))


def run_tfm() -> None:
    """Wrapper to be used as entry point for a command line tool.
    """

    args = _cli_parser().parse_args()
    main(args)


def run_correlation_with_confounds() -> None:

    args = _cli_parser().parse_args()

    # Note, this function may create a directory (side-effects)
    outdir = _check_dirs(args)

    def out(name: str) -> str:
        return os.path.join(outdir, name)

    cofs = pd.read_csv(args.confounds, delimiter='\t')
    dftfm = correlation_with_confounds(np.loadtxt(out('melodic_mix')),
                                       cofs)
    dftfm.to_csv(out('tfm_correlation_to_confounds.csv'))


def run_summary_tfms() -> None:

    args = _cli_parser().parse_args()

    # Note, this function may create a directory (side-effects)
    outdir = _check_dirs(args)

    def out(name: str) -> str:
        return os.path.join(outdir, name)

    df = data_summary(out('melodic_unmix'), target_res=20,
                      normalise=True,
                      absolute_vals=False)
    df.to_csv(out('network_contributions_raw.csv'))
    f, ax = plt.subplots(figsize=plt.figaspect(1/2))
    heatmap(df, ax, vmin=-7, vmax=7, yticklabels=1,
            annot=True, fmt=".0f", linewidth=.4)
    ax.set_xlabel('TFM Index')
    ax.set_xticklabels(range(1, df.shape[1] + 1),
                       rotation=0)  # ha="right"
    if op.exists(out('tfm_correlation_to_confounds.csv')):
        cofs = pd.read_csv('tfm_correlation_to_confounds.csv',
                           index_col=0)
        contamination = cofs.max(axis=0).values.tolist()
        # colors = [(min(1, 2 * x),
        #            min(1, 2 * (1 - x)), 0) for x in contamination]
        colors = ['black' if x < 0.5 else 'red' for x in contamination]
        for label, color in zip(ax.get_xticklabels(), colors):
            label.set_color(color)
            label.set_weight('bold')
    plt.tight_layout()
    f.savefig(out('melodic_unmix_raw.png'))
    # Also save the summary with MIST 64 instead of only MIST 12.
    df_64 = data_summary(out('melodic_unmix'), target_res=64,
                         normalise=False,
                         absolute_vals=False)
    df_64.to_csv(out('network_contributions_64_raw.csv'))


def _cli_parser() -> argparse.ArgumentParser:
    """Argument parser for run_tfm.
    """
    parser = argparse.ArgumentParser(description=__doc__)

    # output directory
    parser.add_argument('inputdir', type=str,
                        help=('Input directory with melodic data,'
                              'or input file for atlas-based tICA.'))

    parser.add_argument('-o', '--outputdir', type=str, default='tfm.ica',
                        help=('Directory where results will be stored.'
                              ' Def: tfm.ica'))

    parser.add_argument('-l', '--labelfile', type=str,
                        default='hand_classification.txt',
                        help=('Name of classification file.'
                              ' Default hand_classification.txt'))

    parser.add_argument('--confounds', type=str,
                        default=None,
                        help=('Name of confounds file '
                              '(tested with fmriprep confound files).'))

    parser.add_argument('--n_components', type=int, default=None,
                        help=('Number of components to extract'
                              ' from tICA decomposition'))

    parser.add_argument('--decimate', type=int, default=None,
                        help=('Take only every other Nth timepoint'
                              ' from the original signals'))

    parser.add_argument('--skipfirst', type=int, default=None,
                        help=('Skip the first N volumes'))

    parser.add_argument('--skiplast', type=int, default=None,
                        help=('Skip the last N volumes'))

    parser.add_argument('--tolerance', type=float, default=1e-4,
                        help='ICA tolerance. Default 1e-4')

    parser.add_argument('--max_iter', type=int, default=10_000,
                        help='ICA max number of iterations')

    parser.add_argument('--force', action='store_true',
                        help='Overwrite files.')

<<<<<<< HEAD
    parser.add_argument('--atlas', type='str', default=None,
=======
    parser.add_argument('--atlas', type=str, default=None,
>>>>>>> 7bbb6f6f
                        help=('Atlas to use for generating TFMs,'
                              'in case of atlas-based approach. Default: MIST 444'))

    parser.add_argument('--no-label', action='store_true',
                        help='Consider all components to be signals.')

    parser.add_argument('--skipdemean', action='store_false',
                        help='Do not demean TFM maps.')

    return parser<|MERGE_RESOLUTION|>--- conflicted
+++ resolved
@@ -717,11 +717,7 @@
     parser.add_argument('--force', action='store_true',
                         help='Overwrite files.')
 
-<<<<<<< HEAD
-    parser.add_argument('--atlas', type='str', default=None,
-=======
     parser.add_argument('--atlas', type=str, default=None,
->>>>>>> 7bbb6f6f
                         help=('Atlas to use for generating TFMs,'
                               'in case of atlas-based approach. Default: MIST 444'))
 
