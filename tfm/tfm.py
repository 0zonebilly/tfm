"""
Compute Temporal Functional Modes
In other words, run a temporal ICA on the timeseries
of spatial ICA, and then remix the spatial maps to generate
'modes' of brain activity. For more information take a look at:

Smith 2012
Temporally-independent functional modes of spontaneous brain activity.

TODO:
1. Save logs to a file. Document inputs to command and TFM version.
2. Save a report with images from TFMs, their timecourses and (possibly)
labels.
"""

import argparse
import ast
import logging
import os
import os.path as op
import sys
import warnings
from typing import List, Optional, Tuple, Union

import matplotlib.pyplot as plt
import nibabel as nib
import numpy as np
import pandas as pd
import seaborn as sns
from sklearn.decomposition import FastICA

from nilearn.input_data import NiftiLabelsMasker

from . import __version__

MIST_ROOT = op.join(op.dirname(__file__), 'mistatlas')
MIST_ATLAS_444 = op.join(MIST_ROOT, 'Parcellations/MIST_444.nii.gz')
MIST_HIERARCHY = op.join(MIST_ROOT, 'Hierarchy/MIST_PARCEL_ORDER.csv')


def mist_parcel_info(nrois: int = 12) -> str:
    """Return the filename of the csv with parcel information (label, size,
    etc.) from the MIST atlas with a number of parcels equal to `nrois`.
    """
    return op.join(MIST_ROOT, f'Parcel_Information/MIST_{nrois}.csv')


# TODO: Perhaps return a dataframe with original roi, target roi and labels
# makes more sense.
def atlas_parcel_labels(nrois: int,
                        target_res: int = 12) -> Tuple[List, List, List]:
    """This function takes two integer numbers, nrois and target_res. nrois
    indicates the number of MIST parcels used for an atlas based tICA
    decomposition, and target_res indicates the number of MIST parcels (higher
    in the MIST hierarchy) that label each of the original nrois.

    The idea is to group ROIs into higher level networks only for labelling and
    summarizing.
    """
    hierarchy: pd.DataFrame = pd.read_csv(MIST_HIERARCHY, delimiter=',')
    roi_ids: np.array = np.unique(hierarchy[f's{nrois}'].values)

    rois_parent: list = [
        np.unique(hierarchy[f's{target_res}'][hierarchy[f's{nrois}'] == x])
        for x in roi_ids]

    # Because all values are the same, take the first one. Use tolist() to get
    # a single flat list in the end.
    rois_parent: list = [x.tolist()[0] for x in rois_parent]
    labels: pd.DataFrame = pd.read_csv(mist_parcel_info(target_res),
                                       delimiter=';')

    parent_names: list = [
        labels[labels['roi'] == x]['name'].values.tolist()[0]
        for x in rois_parent]

    parent_labels: list = [
        labels[labels['roi'] == x]['label'].values.tolist()[0]
        for x in rois_parent]

    return rois_parent, parent_names, parent_labels


def labeled_unmix(unmix: str) -> pd.DataFrame:
    """unmix is the filename of a melodic_unmix matrix, i.e., the "core" tICA
    mixing matrix. This routine takes the filename and returns a pandas
    DataFrame with columns: label, name, roi (numbered parcels), tfm (numbered
    tfms), coefficient (roi x tfm entry), abs_coefficient
    (np.abs(coefficient)). """
    unmix_df: pd.DataFrame = pd.DataFrame(np.loadtxt(unmix))
    rois_parent, names, labels = atlas_parcel_labels(len(unmix_df))
    unmix_df['name'] = names
    unmix_df['label'] = labels
    unmix_df = unmix_df.reset_index().melt(['index', 'label', 'name'])
    unmix_df = unmix_df.rename(columns={'index': 'roi',
                                        'variable': 'tfm',
                                        'value': 'coefficient'})
    unmix_df['abs_coefficient'] = unmix_df['coefficient'].abs()
    return unmix_df


def data_summary(filename_or_matrix: Union[str, np.array],
                 target_res: int = 12) -> pd.DataFrame:
    """Return a DataFrame with the core matrix summarized by
    networks. Values are given by % contribution to each tfm.
    """
    if not isinstance(filename_or_matrix, str):
        mat = filename_or_matrix
    else:
        mat = np.loadtxt(filename_or_matrix)
    data_raw = np.abs(pd.DataFrame(mat))
    _, parent_names, _ = atlas_parcel_labels(len(data_raw), target_res)
    data_raw['name'] = parent_names
    data = data_raw.groupby('name').aggregate(sum)

    # Normalise TFMs such that contributions of all networks sum to 100%
    for column in data:
        data[column] = 100*data[column]/np.sum(data[column])

    # Replace '_' for ' ' in the network labels.
    data.index = pd.Index(np.array(list(map(lambda x: x.replace('_', ' '),
                                            data.index.values)),
                                   dtype='object'))

    return data


def sort_by_visual(matrix: np.array) -> np.array:
    summary = data_summary(matrix)
    order = summary.sort_values('VISUAL NETWORK', axis=1).columns
    return order.values.astype(int)[::-1]


def heatmap(data: np.array, ax, **kwargs):
    """Plot the core TFM mixing matrix as a heatmap, which ROIs contributions
    aggregated by the 12 MIST functional networks.
    """
    g = sns.heatmap(data,
                    ax=ax,
                    **kwargs)

    ax.set_yticklabels(ax.get_yticklabels(), fontsize=8)
    return g


def correlate(a: np.array, b: np.array) -> np.array:
    """Fast numpy Row-wise Corr. Coefficients for 2D arrays.
    See benchmarks at https://stackoverflow.com/a/30143754/3568092
    :param a: 2D array
    :param b: 2D array
    :returns: Corr Matrix between rows of a with rows of b
    :rtype: 2D array
    """
    # Center vectors by subtracting row mean.
    a_centered = a - a.mean(1)[:, None]
    b_centered = b - b.mean(1)[:, None]

    # Sum of squares across rows.
    a_sos = (a_centered ** 2).sum(1)
    b_sos = (b_centered ** 2).sum(1)

    norm_factors = np.sqrt(np.dot(a_sos[:, None], b_sos[None]))
    # Finally get corr coeff
    return np.dot(a_centered, b_centered.T) / norm_factors


def correlation_with_confounds(signal: np.array,
                               confounds: pd.DataFrame) -> pd.DataFrame:

    corrmat = correlate(signal.T, np.nan_to_num(confounds.values.T))
    corrdf = pd.DataFrame(np.abs(corrmat), columns=confounds.columns).T

    return corrdf


def double_heatmap(corrdf1: np.array, corrdf2: np.array) -> plt.Figure:
    fig, (ax1, ax2) = plt.subplots(ncols=2, figsize=plt.figaspect(1/2))
    g1 = heatmap(corrdf1, vmin=0.35, vmax=0.8, ax=ax1,
                 cbar=False, yticklabels=1,
                 xticklabels=range(1, corrdf1.shape[1] + 1))
    ax1.set_title('sICA Timeseries')
    ax1.set_xlabel('Signal Component Index')
    g2 = heatmap(corrdf2, vmin=0.35, vmax=0.8, ax=ax2,
                 yticklabels=False,
                 xticklabels=range(1, corrdf2.shape[1] + 1))
    ax2.set_title('tICA Timeseries')
    ax2.set_xlabel('TFM Index')
    plt.tight_layout()
    return fig


def parse_melodic_labelfile(labelfile: str) -> List[int]:
    """Utility method to parse the IC classification file, as per
    the conventions of FIX and FSLEYES.
    """
    with open(labelfile, 'r') as f:
        lines = [line for line in f]
        penultimate_line, last_line = lines[-2:]

    n_components = int(penultimate_line.split(',')[0])

    # In the labelfile, the first component is numbered 1
    noise = [x - 1 for x in ast.literal_eval(last_line)]
    return [x for x in range(n_components) if x not in noise]


def atlas_roitovol(atlas: str, nrois: int) -> nib.Nifti1Image:
    """Some atlases are 3D files wherein each value represents
    a separate ROI. For example, 0 for non-brain, 1 for CSF, 2 for
    gray matter, etc.
    This function takes such a 3D atlas an returns it in 4D format,
    where each volume contains a single ROI encoded as a binary mask.

    TODO: The number of ROIS can easily be inferred from the data
    itself, but int(max(atlas.get_data())) fails for a small subset
    of atlas tested.
    """
    atlasnifti = nib.load(atlas)
    atlasdata = atlasnifti.get_data()
    maps = np.stack([atlasdata.copy() for i in range(nrois)],
                    axis=-1)

    # Loop through the last (4th) dimension of maps.
    for index, volume in enumerate(np.rollaxis(maps, -1)):
        # The idea of querying for index + 1 is because the
        # first map is the "non-relevant" non-brain area we want to skip.
        offset = 1
        volume[atlasdata == index + offset] = 1
        volume[atlasdata != index + offset] = 0

    assert (maps.max() == 1 and maps.min() == 0)

    return nib.Nifti1Image(maps, atlasnifti.affine)


class Data:
    """In the TFM / temporal ICA model, the input data to be decomposed
    consists of a matrix of dimensions n_timepoints x n_mixtures. Mixtures is
    an abstract concept here, but when talking about fMRI we think of mixtures
    as voxels, or ROIs or even resting state networks. In addition to the input
    data matrix, the TFM model also requires a set of spatial maps as inputs,
    where each spatial map is associated to one of the n_mixtures mentioned
    about. The spatial maps are thus matrices of dimensions n_voxels x
    n_mixtures.
    """
    def __init__(self,
                 timeseries: np.array,
                 maps: nib.Nifti1Image,
                 kind: Optional[str] = None,
                 confounds: Optional[str] = None) -> None:
        """Timeseries is a numpy array.
        Maps is a nibabel Nifti1Image object.
        """
        assert timeseries.shape[-1] == maps.shape[-1]
        self.timeseries = timeseries
        self.maps = maps

        # here for compatibility with previous versions
        self.shape = maps.shape[:-1]
        self.affine = maps.affine
        self.explainedvar = 1

        self.kind = kind

        # Experimental support for fmriprep confounds
        self.confounds = confounds

    @property
    def rsns(self) -> np.array:
        temporal = self.maps.shape[-1]
        data = np.reshape(self.maps.get_data(), (-1, temporal))
        return data

    @property
    def signal(self) -> np.array:
        return self.timeseries

    @classmethod
    def from_melodic(cls,
                     icadir: str,
                     labelfile: Optional[str] = None,
                     confounds: Optional[str] = None):
        """Load data from an FSL melodic directory.
        Assume labelfile is relative to the ica directory.
        """
        melodic_mix = np.loadtxt(op.join(icadir, 'melodic_mix'))
        try:
            melodic_oic = nib.load(op.join(icadir, 'melodic_oIC.nii.gz'))
        except FileNotFoundError:
            # When running MELODIC from the GUI, melodic oIC may not exist.
            logging.warning('Melodic oIC not found. Using IC.')
            melodic_oic = nib.load(op.join(icadir, 'melodic_IC.nii.gz'))

        if labelfile is not None:
            labels = parse_melodic_labelfile(op.join(icadir, labelfile))
            melodic_mix = melodic_mix[:, labels]
            mapdata = melodic_oic.get_data()
            melodic_oic = nib.Nifti1Image(mapdata[:, :, :, labels],
                                          melodic_oic.affine)

        return cls(timeseries=melodic_mix, maps=melodic_oic, kind='melodic',
                   confounds=confounds)

    @classmethod
    def from_dual_regression(cls,
                             drdir: str,
                             confounds: Optional[str] = None):
        """Load data from an FSL dual regression directory.
        """
        stage1 = np.loadtxt(op.join(drdir, 'dr_stage1_subject00000.txt'))
        stage2 = nib.load(op.join(drdir, 'dr_stage2_subject00000.nii.gz'))
        return cls(timeseries=stage1, maps=stage2, kind='dr',
                   confounds=confounds)

    @classmethod
    def from_fmri_data(cls,
                       datafile: str,
                       atlas: Optional[str] = None,
                       confounds: Optional[str] = None):
        """Take a 4D dataset and generate signals from the atlas parcels.
        """
        atlas = MIST_ATLAS_444 if atlas is None else atlas

        # Resampling target should be the image with lowest resolution.
        # Assuming that the data resolution is isotropic for now.
        atlas_res = nib.load(atlas).header['pixdim'][1]
        data_res = nib.load(datafile).header['pixdim'][1]
        resampling_target = 'data' if data_res > atlas_res else 'labels'

        masker = NiftiLabelsMasker(labels_img=atlas, standardize=True,
                                   resampling_target=resampling_target)
        signals = masker.fit_transform(datafile)
        atlasrois = atlas_roitovol(atlas, nrois=signals.shape[-1])
        return cls(timeseries=signals, maps=atlasrois, kind='atlas',
                   confounds=confounds)


class TFM:
    """Wrapper class for FastICA and the "TFM" model data.
    """

    # Deflation takes much longer, but converges more often.
    def __init__(self,
                 n_components: int = 30,
                 max_iter: int = 20_000,
                 tol: float = 0.00001,
                 fun='logcosh', algorithm='parallel', random_state=None,
                 demean_tfms: bool = True):

        self.ica = FastICA(max_iter=max_iter, tol=tol,
                           n_components=n_components,
                           fun=fun,
                           algorithm=algorithm,
                           random_state=random_state)

        self.demean_tfms = demean_tfms

    def unmix(self, signal: np.array) -> np.array:
        """Call FastICA on the signal components.
        This is a separate function so we can call it from, for example,
        the RAICAR module to verify the reproducibility of the obtained
        timeseries.
        """
        sources = self.ica.fit_transform(signal)
        return sources

    def fit_transform(self,
                      tfmdata: Data) -> Tuple[nib.Nifti1Image, np.array]:
        """Take a Data object and unmix it.
        Data does not need to be a result from Melodic at all,
        as long as its structure contains the following four elements:
        1. signal - 2D matrix of size timecourses vs ROIs.
        2. rsns - 2D matrix of size voxels x RSNs.
        3. shape - The original 3D dimensions of signal.
        4. affine - The original affine matrix of the rsns.
        """
        sources = self.unmix(tfmdata.signal)  # # timepoints X # tfms
        rsns = tfmdata.rsns
        # Use a copy so we don't mutate the internals of FastICA later
        # when reordering the TFM components.
        mixing = self.ica.mixing_.copy()  # # ROIs X # tfms

        # The TFM matrix multiplication.
        tfm = np.dot(rsns, mixing)  # # voxels X # tfms

        # Mask outside of brain with NaN
        tfm[rsns.max(axis=-1) == 0] = np.nan

        # variance normalize *EACH COMPONENT INDIVIDUALLY.*
        if self.demean_tfms:
            tfm -= np.nanmean(tfm, axis=0)
        tfm /= np.nanstd(tfm, axis=0)

        tfm = np.nan_to_num(tfm)

        # Because ICA orientation is arbitrary, make it such that largest value
        # is always positive. Also flip the timeseries.
        for spatial_map, ts in zip(tfm.T, sources.T):
            if spatial_map[np.abs(spatial_map).argmax()] < 0:
                spatial_map *= -1
                ts *= -1

        # Now order the components according to the RMS of the mixing matrix.
        # weighted_mixing = tfmdata.explainedvar * mixing
        # rms = np.sum(np.square(weighted_mixing), 0)
        # order = np.argsort(rms)[::-1]  # Decreasing order.
        if tfmdata.kind == 'atlas':
            order = sort_by_visual(mixing)
            self.reordered_mixing = mixing[:, order]
            tfm = tfm[:, order]
            sources = sources[:, order]
        else:
            self.reordered_mixing = mixing

        return nib.Nifti1Image(np.reshape(tfm,
                                          (*tfmdata.shape, -1)),
                               tfmdata.affine), sources


def _check_dirs(args) -> str:
    """Check that input and output directories are OK.
    If the output directory is not an absolute directory, then
    consider it to be relative to the input directory.
    Return that.
    """

    errmsg = f'Input {args.inputdir} does not exist or is not accessible.'
    assert os.path.exists(args.inputdir), errmsg

    if os.path.isabs(args.outputdir):
        outdir = args.outputdir
    else:
        outdir = os.path.join(os.path.dirname(args.inputdir), args.outputdir)

<<<<<<< HEAD
    def out(name: str) -> str:
        return os.path.join(outdir, name)

    assert os.path.exists(args.inputdir), \
        f'Input {args.inputdir} does not exist or is not accessible.'

=======
>>>>>>> 59f03a46
    if not os.path.exists(outdir):
        os.makedirs(outdir)
    else:
        if not args.force:
<<<<<<< HEAD
            assert os.listdir(outdir) == "", \
                'Already existing files in output directory.'

    # Start logging. Not sure why the FileHandler doesn't work from the
    # cluster...
    logging.basicConfig(format="%(asctime)s [%(levelname)s]: %(message)s",
                        datefmt="%Y-%m-%d %H:%M:%S",
                        level=logging.INFO,
                        handlers=[
                            logging.FileHandler(out("tfm.log"), mode='w'),
                            logging.StreamHandler()
                        ])
    logging.info(f"Welcome to TFM version {__version__}")
    logging.info(sys.argv)
=======
            errmsg = 'Already existing files in output directory.'
            assert os.listdir(outdir) == "", errmsg

    return outdir
>>>>>>> 59f03a46


def _data_loader(args) -> Data:
    """Small wrapper to load the data either from melodic, dual_regression
    or atlas.
    """
    labelfile = args.labelfile if not args.no_label else None

    if os.path.isdir(args.inputdir):
        if os.path.abspath(args.inputdir).endswith('.ica'):
            tfmdata = Data.from_melodic(args.inputdir, labelfile=labelfile,
                                        confounds=args.confounds)
        else:
            tfmdata = Data.from_dual_regression(args.inputdir,
                                                confounds=args.confounds)
    else:
        tfmdata = Data.from_fmri_data(args.inputdir, confounds=args.confounds)

    return tfmdata


def main(args) -> None:
    """Main TFM routine. Logs some information, checks user inputs, reads
    in the data, orchestrates the tICA decomposition and saves outputs to
    desired locations.
    """

    # Note, this function has side-effects.
    outdir = _check_dirs(args)

    def out(name: str) -> str:
        return os.path.join(outdir, name)

    # Start log. Not sure why the FileHandler doesn't work on the cluster...
    logging.basicConfig(format="%(asctime)s [%(levelname)s]: %(message)s",
                        datefmt="%Y-%m-%d %H:%M:%S",
                        level=logging.INFO,
                        handlers=[
                            logging.FileHandler(out("tfm.log"), mode='w'),
                            logging.StreamHandler()
                        ])
    logging.info(f"Welcome to TFM version {__version__}")
    logging.info(sys.argv)

    # Load data
    logging.info(f"Loading data from {args.inputdir}")

    tfmdata = _data_loader(args)

    # Parse user inputs
    tolerance, max_iter = args.tolerance, args.max_iter

    n_components = min(args.n_components, len(tfmdata.signal.T))
    logging.info(f"# of signal spatial ICs is {len(tfmdata.signal.T)}")

    # Compute TFMs.
    logging.info("Computing TFMs")
    try_counter = 1
    algorithm = 'parallel'

    # The following loop will try unmixing the signals using a parallel
    # approach up to 5 times (in case the tICA does not converge.) In case
    # it doesn't converge in 5 attempts, it'll switch to the deflation algo,
    # which is much more stable.
    while True:
        warnings.filterwarnings("error")
        try:
            # Try using the parallel algorithm because it's faster.
            tfm_ica = TFM(n_components=n_components,
                          max_iter=max_iter,
                          tol=tolerance,
                          algorithm=algorithm,
                          random_state=np.random.randint(0, 2**32 - 1))
            tfms, sources = tfm_ica.fit_transform(tfmdata)
        except UserWarning:
            try_counter += 1
            if try_counter > 5:
                logging.info("Parallel approach failed. Moving to Deflation")
                algorithm = 'deflation'
                try_counter = 1
            else:
                logging.info(f'ICA attempt {try_counter} using {algorithm}')
        else:
            logging.info(f"ICA successful after {try_counter} attempts.")
            break

    warnings.resetwarnings()
    logging.info(f"TFM demeaning set to: {tfm_ica.demean_tfms}")

    # Save outputs
    logging.info(f"Saving outputs to directory {outdir}")
    tfms.to_filename(out('melodic_IC.nii.gz'))
    np.savetxt(out('melodic_unmix'), tfm_ica.reordered_mixing,
               delimiter='  ', fmt='%.6f')
    np.savetxt(out('melodic_mix'), sources, delimiter='  ', fmt='%.6f')
    np.savetxt(out('melodic_FTmix'), np.abs(np.fft.rfft(sources, axis=0)),
               delimiter='  ', fmt='%.6f')

    if tfmdata.confounds is not None:
        cofs = pd.read_csv(tfmdata.confounds, delimiter='\t')
        dfsignal = correlation_with_confounds(tfmdata.signal, cofs)
        dfsignal.to_csv(out('signal_correlation_to_confounds.csv'))
        dftfm = correlation_with_confounds(sources, cofs)
        contamination = dftfm.max(axis=0).values
        dftfm.to_csv(out('tfm_correlation_to_confounds.csv'))
        fig = double_heatmap(dfsignal, dftfm)
        fig.savefig(out('correlation_with_confounds.png'))

    if tfmdata.kind == 'atlas':
        # When using an atlas, save a heatmap of melodic unmix.
        df = data_summary(out('melodic_unmix'))
        df.to_csv(out('network_contributions.csv'))
        f, ax = plt.subplots(figsize=plt.figaspect(1/2))
        g = heatmap(df, ax, vmin=5, vmax=20, yticklabels=1,
                    annot=True, fmt=".1f", linewidth=.5,
                    xticklabels=range(1, df.shape[1] + 1))
        ax.set_xlabel('TFM Index')
        # Should simplify the logic of these if calls... eventually.
        if tfmdata.confounds is not None:
            # What I'm doing here is changing the x labels of the TFMs in the
            # plot, such that their color interpolates from green (no
            # contamination), to red (complete contamination), over yellow. The
            # contamination is computed as the max correlation between the TFM
            # timecourse and the confounding regressors.
            contamination = dftfm.max(axis=0).values.tolist()
            colors = [(min(1, 2 * x),
                       min(1, 2 * (1 - x)), 0) for x in contamination]
            for label, color in zip(ax.get_xticklabels(), colors):
                label.set_color(color)
                label.set_weight('bold')
        plt.tight_layout()
        f.savefig(out('melodic_unmix.png'))
        # Also save the summary with MIST 64 instead of only MIST 12.
        df_64 = data_summary(out('melodic_unmix'), target_res=64)
        df_64.to_csv(out('network_contributions_64.csv'))


def run_tfm() -> None:
    """Wrapper to be used as entry point for a command line tool.
    """

    parser = _cli_parser()
    args = parser.parse_args()
    main(args)


def run_correlation_with_confounds() -> None:
    parser = _cli_parser()
    args = parser.parse_args()

    # Note, this function has side-effects.
    outdir = _check_dirs(args)

    def out(name: str) -> str:
        return os.path.join(outdir, name)

    cofs = pd.read_csv(args.confounds, delimiter='\t')
    dftfm = correlation_with_confounds(np.loadtxt(out('melodic_mix')),
                                       cofs)
    dftfm.to_csv(out('tfm_correlation_to_confounds.csv'))


def _cli_parser() -> argparse.ArgumentParser:
    """Argument parser for run_tfm.
    """
    parser = argparse.ArgumentParser(description=__doc__)

    # output directory
    parser.add_argument('inputdir', type=str,
                        help='Input directory with melodic data, or input file for atlas-based tICA.')

    parser.add_argument('-o', '--outputdir', type=str, default='tfm.ica',
                        help='Directory where results will be stored. Def: tfm.ica')

    parser.add_argument('-l', '--labelfile', type=str,
                        default='hand_classification.txt',
                        help='Name of classification file. Default hand_classification.txt')

    parser.add_argument('--confounds', type=str,
                        default=None,
                        help='Name of confounds file (tested with fmriprep confound files).')

    parser.add_argument('--n_components', type=int, default=None,
                        help='Number of components to extract from tICA decomposition')

    parser.add_argument('--tolerance', type=float, default=1e-4,
                        help='ICA tolerance. Default 1e-4')

    parser.add_argument('--max_iter', type=int, default=10_000,
                        help='ICA max number of iterations')

    parser.add_argument('--force', action='store_true',
                        help='Overwrite files.')

    parser.add_argument('--no-label', action='store_true',
                        help='Consider all components to be signals.')

    return parser<|MERGE_RESOLUTION|>--- conflicted
+++ resolved
@@ -432,40 +432,14 @@
     else:
         outdir = os.path.join(os.path.dirname(args.inputdir), args.outputdir)
 
-<<<<<<< HEAD
-    def out(name: str) -> str:
-        return os.path.join(outdir, name)
-
-    assert os.path.exists(args.inputdir), \
-        f'Input {args.inputdir} does not exist or is not accessible.'
-
-=======
->>>>>>> 59f03a46
     if not os.path.exists(outdir):
         os.makedirs(outdir)
     else:
         if not args.force:
-<<<<<<< HEAD
-            assert os.listdir(outdir) == "", \
-                'Already existing files in output directory.'
-
-    # Start logging. Not sure why the FileHandler doesn't work from the
-    # cluster...
-    logging.basicConfig(format="%(asctime)s [%(levelname)s]: %(message)s",
-                        datefmt="%Y-%m-%d %H:%M:%S",
-                        level=logging.INFO,
-                        handlers=[
-                            logging.FileHandler(out("tfm.log"), mode='w'),
-                            logging.StreamHandler()
-                        ])
-    logging.info(f"Welcome to TFM version {__version__}")
-    logging.info(sys.argv)
-=======
             errmsg = 'Already existing files in output directory.'
             assert os.listdir(outdir) == "", errmsg
 
     return outdir
->>>>>>> 59f03a46
 
 
 def _data_loader(args) -> Data:
