"""
Compute Temporal Functional Modes
In other words, run a temporal ICA on the timeseries
of spatial ICA, and then remix the spatial maps to generate
'modes' of brain activity. For more information take a look at:

Smith 2012
Temporally-independent functional modes of spontaneous brain activity.

TODO:
1. Save logs to a file. Document inputs to command and TFM version.
2. Save a report with images from TFMs, their timecourses and (possibly)
labels.
"""

import argparse
import ast
import logging
import os
import os.path as op
import sys
import warnings
from typing import List, Optional, Tuple, Union

import nibabel as nib
import numpy as np
import pandas as pd
from nilearn.input_data import NiftiLabelsMasker
from sklearn.decomposition import FastICA

from . import __version__

if "DISPLAY" not in os.environ:
    import matplotlib

    matplotlib.use("agg")
import matplotlib.pyplot as plt  # noqa:E402 isort:skip
import seaborn as sns  # noqa:E402 isort:skip


MIST_ROOT = op.join(op.dirname(__file__), "mistatlas")
MIST_ATLAS_444 = op.join(MIST_ROOT, "Parcellations/MIST_444.nii.gz")
MIST_HIERARCHY = op.join(MIST_ROOT, "Hierarchy/MIST_PARCEL_ORDER.csv")


def mist_parcel_info(nrois: int = 12) -> str:
    """Return the filename of the csv with parcel information (label, size,
    etc.) from the MIST atlas with a number of parcels equal to `nrois`.
    """
    return op.join(MIST_ROOT, f"Parcel_Information/MIST_{nrois}.csv")


# TODO: Perhaps return a dataframe with original roi, target roi and labels
# makes more sense.
def atlas_parcel_labels(nrois: int, target_res: int = 12) -> Tuple[List, List, List]:
    """This function takes two integer numbers, nrois and target_res. nrois
    indicates the number of MIST parcels used for an atlas based tICA
    decomposition, and target_res indicates the number of MIST parcels (higher
    in the MIST hierarchy) that label each of the original nrois.

    The idea is to group ROIs into higher level networks only for labelling and
    summarizing.
    """
    hierarchy: pd.DataFrame = pd.read_csv(MIST_HIERARCHY, delimiter=",")
    roi_ids: np.array = np.unique(hierarchy[f"s{nrois}"].values)

    rois_parent: list = [
        np.unique(hierarchy[f"s{target_res}"][hierarchy[f"s{nrois}"] == x])
        for x in roi_ids
    ]

    # Because all values are the same, take the first one. Use tolist() to get
    # a single flat list in the end.
    rois_parent: list = [x.tolist()[0] for x in rois_parent]
    labels: pd.DataFrame = pd.read_csv(mist_parcel_info(target_res), delimiter=";")

    parent_names: list = [
        labels[labels["roi"] == x]["name"].values.tolist()[0] for x in rois_parent
    ]

    parent_labels: list = [
        labels[labels["roi"] == x]["label"].values.tolist()[0] for x in rois_parent
    ]

    return rois_parent, parent_names, parent_labels


def labeled_unmix(unmix: str) -> pd.DataFrame:
    """unmix is the filename of a melodic_unmix matrix, i.e., the "core" tICA
    mixing matrix. This routine takes the filename and returns a pandas
    DataFrame with columns: label, name, roi (numbered parcels), tfm (numbered
    tfms), coefficient (roi x tfm entry), abs_coefficient
    (np.abs(coefficient)). """
    unmix_df: pd.DataFrame = pd.DataFrame(np.loadtxt(unmix))
    rois_parent, names, labels = atlas_parcel_labels(len(unmix_df))
    unmix_df["name"] = names
    unmix_df["label"] = labels
    unmix_df = unmix_df.reset_index().melt(["index", "label", "name"])
    unmix_df = unmix_df.rename(
        columns={"index": "roi", "variable": "tfm", "value": "coefficient"}
    )
    unmix_df["abs_coefficient"] = unmix_df["coefficient"].abs()
    return unmix_df


def data_summary(
    filename_or_matrix: Union[str, np.array],
    target_res: int = 12,
    normalise: bool = True,
    absolute_vals: bool = True,
) -> pd.DataFrame:
    """Return a DataFrame with the core matrix summarized by
    networks. Values are given by % contribution to each tfm.
    """
    if not isinstance(filename_or_matrix, str):
        mat = filename_or_matrix
    else:
        mat = np.loadtxt(filename_or_matrix)

    data_raw = pd.DataFrame(mat)
    if absolute_vals:
        data_raw = np.abs(data_raw)
    _, parent_names, _ = atlas_parcel_labels(len(data_raw), target_res)
    data_raw["name"] = parent_names
    data = data_raw.groupby("name").aggregate(sum)

    # Normalise TFMs such that contributions of all networks sum to 100%
    if normalise:
        for column in data:
            data[column] = 100 * data[column] / np.sum(np.abs(data[column]))

    # Replace '_' for ' ' in the network labels.
    data.index = pd.Index(
        np.array(
            list(map(lambda x: x.replace("_", " "), data.index.values)), dtype="object"
        )
    )

    return data


def sort_by_visual(matrix: np.array) -> np.array:
    summary = data_summary(matrix)
    order = summary.sort_values("VISUAL NETWORK", axis=1).columns
    return order.values.astype(int)[::-1]


def heatmap(data: np.array, ax, **kwargs):
    """Plot the core TFM mixing matrix as a heatmap, which ROIs contributions
    aggregated by the 12 MIST functional networks.
    """
    g = sns.heatmap(data, ax=ax, **kwargs)

    ax.set_yticklabels(ax.get_yticklabels(), fontsize=8)
    return g


def correlate(a: np.array, b: np.array) -> np.array:
    """Fast numpy Row-wise Corr. Coefficients for 2D arrays.
    See benchmarks at https://stackoverflow.com/a/30143754/3568092
    :param a: 2D array
    :param b: 2D array
    :returns: Corr Matrix between rows of a with rows of b
    :rtype: 2D array
    """
    # Center vectors by subtracting row mean.
    a_centered = a - a.mean(1)[:, None]
    b_centered = b - b.mean(1)[:, None]

    # Sum of squares across rows.
    a_sos = (a_centered ** 2).sum(1)
    b_sos = (b_centered ** 2).sum(1)

    norm_factors = np.sqrt(np.dot(a_sos[:, None], b_sos[None]))
    # Finally get corr coeff
    return np.dot(a_centered, b_centered.T) / norm_factors


def correlation_with_confounds(
    signal: np.array, confounds: pd.DataFrame
) -> pd.DataFrame:

    corrmat = correlate(signal.T, np.nan_to_num(confounds.values.T))
    corrdf = pd.DataFrame(np.abs(corrmat), columns=confounds.columns).T

    return corrdf


def double_heatmap(corrdf1: np.array, corrdf2: np.array) -> plt.Figure:
<<<<<<< HEAD
    fig, (ax1, ax2) = plt.subplots(ncols=2, figsize=plt.figaspect(1/2))
    vmin, vmax = 0.3, 0.75
    heatmap(corrdf1, vmin=vmin, vmax=vmax, ax=ax1,
            cbar=False, yticklabels=1,
            xticklabels=range(1, corrdf1.shape[1] + 1))
    ax1.set_title('sICA Timeseries')
    ax1.set_xlabel('Signal Component Index')
    ax1.set_xticklabels(range(1, corrdf1.shape[1] + 1), rotation=0)
    for idx, label in enumerate(ax1.xaxis.get_ticklabels()):
        if idx % 4 != 0:
            label.set_visible(False)
    heatmap(corrdf2, vmin=vmin, vmax=vmax, ax=ax2,
            yticklabels=False,
            xticklabels=range(1, corrdf2.shape[1] + 1))
    # Yes, it is necessary to pass the xticklabels again.
    ax2.set_xticklabels(range(1, corrdf2.shape[1] + 1), rotation=0)
    for label in ax2.xaxis.get_ticklabels()[1::2]:
        label.set_visible(False)
    ax2.set_title('tICA Timeseries')
    ax2.set_xlabel('TFM Index')
=======
    fig, (ax1, ax2) = plt.subplots(ncols=2, figsize=plt.figaspect(1 / 2))
    heatmap(
        corrdf1,
        vmin=0.35,
        vmax=0.8,
        ax=ax1,
        cbar=False,
        yticklabels=1,
        xticklabels=range(1, corrdf1.shape[1] + 1),
    )
    ax1.set_title("sICA Timeseries")
    ax1.set_xlabel("Signal Component Index")
    heatmap(
        corrdf2,
        vmin=0.35,
        vmax=0.8,
        ax=ax2,
        yticklabels=False,
        xticklabels=range(1, corrdf2.shape[1] + 1),
    )
    ax2.set_title("tICA Timeseries")
    ax2.set_xlabel("TFM Index")
>>>>>>> 6085c9de
    plt.tight_layout()
    return fig


def parse_melodic_labelfile(labelfile: str) -> List[int]:
    """Utility method to parse the IC classification file, as per
    the conventions of FIX and FSLEYES.
    """
    with open(labelfile, "r") as f:
        lines = [line for line in f]
        penultimate_line, last_line = lines[-2:]

    n_components = int(penultimate_line.split(",")[0])

    # In the labelfile, the first component is numbered 1
    noise = [x - 1 for x in ast.literal_eval(last_line)]
    return [x for x in range(n_components) if x not in noise]


def atlas_roitovol(atlas: str, nrois: int) -> nib.Nifti1Image:
    """Some atlases are 3D files wherein each value represents
    a separate ROI. For example, 0 for non-brain, 1 for CSF, 2 for
    gray matter, etc.
    This function takes such a 3D atlas an returns it in 4D format,
    where each volume contains a single ROI encoded as a binary mask.

    TODO: The number of ROIS can easily be inferred from the data
    itself, but int(max(atlas.get_data())) fails for a small subset
    of atlas tested.
    """
    atlasnifti = nib.load(atlas)
    atlasdata = atlasnifti.get_data()
    maps = np.stack([atlasdata.copy() for i in range(nrois)], axis=-1)

    # Loop through the last (4th) dimension of maps.
    for index, volume in enumerate(np.rollaxis(maps, -1)):
        # The idea of querying for index + 1 is because the
        # first map is the "non-relevant" non-brain area we want to skip.
        offset = 1
        volume[atlasdata == index + offset] = 1
        volume[atlasdata != index + offset] = 0

    assert maps.max() == 1 and maps.min() == 0

    return nib.Nifti1Image(maps, atlasnifti.affine)


class Data:
    """In the TFM / temporal ICA model, the input data to be decomposed
    consists of a matrix of dimensions n_timepoints x n_mixtures. Mixtures is
    an abstract concept here, but when talking about fMRI we think of mixtures
    as voxels, or ROIs or even resting state networks. In addition to the input
    data matrix, the TFM model also requires a set of spatial maps as inputs,
    where each spatial map is associated to one of the n_mixtures mentioned
    about. The spatial maps are thus matrices of dimensions n_voxels x
    n_mixtures.
    """

    def __init__(
        self,
        timeseries: np.array,
        maps: nib.Nifti1Image,
        kind: Optional[str] = None,
        confounds: Optional[str] = None,
        decimate: Optional[int] = None,
        skipfirst: Optional[int] = None,
        skiplast: Optional[int] = None,
    ) -> None:
        """Timeseries is a numpy array.
        Maps is a nibabel Nifti1Image object.
        """
        assert timeseries.shape[-1] == maps.shape[-1]
        if skiplast is not None:
            skiplast *= -1
        self.timeseries = timeseries[skipfirst:skiplast:decimate]
        self.maps = maps

        # here for compatibility with previous versions
        self.shape = maps.shape[:-1]
        self.affine = maps.affine
        self.explainedvar = 1

        self.kind = kind

        # Experimental support for fmriprep confounds
        if confounds is not None:
            cofs = pd.read_csv(confounds, delimiter="\t")
            self.confounds = cofs[skipfirst:skiplast:decimate]
        else:
            self.confounds = None

    @property
    def rsns(self) -> np.array:
        n_parcels = self.maps.shape[-1]
        data = np.reshape(self.maps.get_data(), (-1, n_parcels))
        return data

    @property
    def signal(self) -> np.array:
        return self.timeseries

    @classmethod
    def from_melodic(
        cls,
        icadir: str,
        labelfile: Optional[str] = None,
        confounds: Optional[str] = None,
        **kwargs,
    ):
        """Load data from an FSL melodic directory.
        Assume labelfile is relative to the ica directory.
        """
        melodic_mix = np.loadtxt(op.join(icadir, "melodic_mix"))
        try:
            melodic_oic = nib.load(op.join(icadir, "melodic_oIC.nii.gz"))
        except FileNotFoundError:
            # When running MELODIC from the GUI, melodic oIC may not exist.
            logging.warning("Melodic oIC not found. Using IC.")
            melodic_oic = nib.load(op.join(icadir, "melodic_IC.nii.gz"))

        if labelfile is not None:
            labels = parse_melodic_labelfile(op.join(icadir, labelfile))
            melodic_mix = melodic_mix[:, labels]
            mapdata = melodic_oic.get_data()
            melodic_oic = nib.Nifti1Image(mapdata[:, :, :, labels], melodic_oic.affine)

        return cls(
            timeseries=melodic_mix,
            maps=melodic_oic,
            kind="melodic",
            confounds=confounds,
            **kwargs,
        )

    @classmethod
    def from_dual_regression(
        cls, drdir: str, confounds: Optional[str] = None, **kwargs
    ):
        """Load data from an FSL dual regression directory.
        """
        stage1 = np.loadtxt(op.join(drdir, "dr_stage1_subject00000.txt"))
        stage2 = nib.load(op.join(drdir, "dr_stage2_subject00000.nii.gz"))
        return cls(
            timeseries=stage1, maps=stage2, kind="dr", confounds=confounds, **kwargs
        )

    @classmethod
    def from_fmri_data(
        cls,
        datafile: str,
        atlas: Optional[str] = None,
        confounds: Optional[str] = None,
        **kwargs,
    ):
        """Take a 4D dataset and generate signals from the atlas parcels.
        """
        if atlas is None:
            atlas = MIST_ATLAS_444
            kind = "atlas"
        else:
            kind = "atlas_custom"

        # Resampling target should be the image with lowest resolution.
        # Assuming that the data resolution is isotropic for now.
        atlas_res = nib.load(atlas).header["pixdim"][1]
        data_res = nib.load(datafile).header["pixdim"][1]
        resampling_target = "data" if data_res > atlas_res else "labels"

        masker = NiftiLabelsMasker(
            labels_img=atlas, standardize=True, resampling_target=resampling_target
        )
        signals = masker.fit_transform(datafile)
        atlasrois = atlas_roitovol(atlas, nrois=signals.shape[-1])
        return cls(
            timeseries=signals, maps=atlasrois, kind=kind, confounds=confounds, **kwargs
        )


class TFM:
    """Wrapper class for FastICA and the "TFM" model data.
    """

    # Deflation takes much longer, but converges more often.
    def __init__(
        self,
        n_components: int = 30,
        max_iter: int = 20000,
        tol: float = 0.00001,
        fun="logcosh",
        algorithm="parallel",
        random_state=None,
        demean_tfms: bool = True,
    ):

        self.ica = FastICA(
            max_iter=max_iter,
            tol=tol,
            n_components=n_components,
            fun=fun,
            algorithm=algorithm,
            random_state=random_state,
        )

        self.demean_tfms = demean_tfms

    def unmix(self, signal: np.array) -> np.array:
        """Call FastICA on the signal components.
        This is a separate function so we can call it from, for example,
        the RAICAR module to verify the reproducibility of the obtained
        timeseries.
        """
        sources = self.ica.fit_transform(signal)
        return sources

    def fit_transform(self, tfmdata: Data) -> Tuple[nib.Nifti1Image, np.array]:
        """Take a Data object and unmix it.
        Data does not need to be a result from Melodic at all,
        as long as its structure contains the following four elements:
        1. signal - 2D matrix of size timecourses vs ROIs.
        2. rsns - 2D matrix of size voxels x RSNs.
        3. shape - The original 3D dimensions of signal.
        4. affine - The original affine matrix of the rsns.
        """
        sources = self.unmix(tfmdata.signal)  # # timepoints X # tfms
        rsns = tfmdata.rsns
        # Use a copy so we don't mutate the internals of FastICA later
        # when reordering the TFM components.
        mixing = self.ica.mixing_.copy()  # # ROIs X # tfms

        # The TFM matrix multiplication.
        tfm = np.dot(rsns, mixing)  # # voxels X # tfms

        # Mask outside of brain with NaN
        tfm[rsns.max(axis=-1) == 0] = np.nan

        # variance normalize *EACH COMPONENT INDIVIDUALLY.*
        if self.demean_tfms:
            tfm -= np.nanmean(tfm, axis=0)
        tfm /= np.nanstd(tfm, axis=0)

        tfm = np.nan_to_num(tfm)

        # Because ICA orientation is arbitrary, make it such that largest value
        # is always positive. Also flip the timeseries.
        for spatial_map, weights, ts in zip(tfm.T, mixing.T, sources.T):
            if spatial_map[np.abs(spatial_map).argmax()] < 0:
                spatial_map *= -1
                weights *= -1
                ts *= -1

        # Now order the components according to the RMS of the mixing matrix.
        # weighted_mixing = tfmdata.explainedvar * mixing
        # rms = np.sum(np.square(weighted_mixing), 0)
        # order = np.argsort(rms)[::-1]  # Decreasing order.
        if tfmdata.kind == "atlas":
            order = sort_by_visual(mixing)
            self.reordered_mixing = mixing[:, order]
            tfm = tfm[:, order]
            sources = sources[:, order]
        else:
            self.reordered_mixing = mixing

        return (
            nib.Nifti1Image(np.reshape(tfm, (*tfmdata.shape, -1)), tfmdata.affine),
            sources,
        )


def _check_dirs(args) -> str:
    """Check that input and output directories are OK.
    If the output directory is not an absolute directory, then
    consider it to be relative to the input directory.
    Return that.
    """

    errmsg = f"Input {args.inputdir} does not exist or is not accessible."
    assert os.path.exists(args.inputdir), errmsg

    if os.path.isabs(args.outputdir):
        outdir = args.outputdir
    else:
        outdir = os.path.join(os.path.dirname(args.inputdir), args.outputdir)

    if not os.path.exists(outdir):
        os.makedirs(outdir)
    else:
        if not args.force:
            errmsg = "Already existing files in output directory."
            assert os.listdir(outdir) == "", errmsg

    return outdir


def _data_loader(args) -> Data:
    """Small wrapper to load the data either from melodic, dual_regression
    or atlas.
    """
    labelfile = args.labelfile if not args.no_label else None

    skipvols = {
        "skipfirst": args.skipfirst,
        "skiplast": args.skiplast,
        "decimate": args.decimate,
    }

    if os.path.isdir(args.inputdir):
        if os.path.abspath(args.inputdir).endswith(".ica"):
            tfmdata = Data.from_melodic(
                args.inputdir, labelfile=labelfile, confounds=args.confounds, **skipvols
            )
        else:
            tfmdata = Data.from_dual_regression(
                args.inputdir, confounds=args.confounds, **skipvols
            )
    else:
        tfmdata = Data.from_fmri_data(
            args.inputdir, atlas=args.atlas, confounds=args.confounds, **skipvols
        )

    return tfmdata


def main(args) -> None:
    """Main TFM routine. Logs some information, checks user inputs, reads
    in the data, orchestrates the tICA decomposition and saves outputs to
    desired locations.
    """

    # Note, this function has side-effects.
    outdir = _check_dirs(args)

    def out(name: str) -> str:
        return os.path.join(outdir, name)

    # Start log. Not sure why the FileHandler doesn't work on the cluster...
    logging.basicConfig(
        format="%(asctime)s [%(levelname)s]: %(message)s",
        datefmt="%Y-%m-%d %H:%M:%S",
        level=logging.INFO,
        handlers=[
            logging.FileHandler(out("tfm.log"), mode="w"),
            logging.StreamHandler(),
        ],
    )
    logging.info(f"Welcome to TFM version {__version__}")
    logging.info(sys.argv)

    # Load data
    logging.info(f"Loading data from {args.inputdir}")

    tfmdata = _data_loader(args)

    # Parse user inputs
    tolerance, max_iter = args.tolerance, args.max_iter

    n_components = min(args.n_components, len(tfmdata.signal.T))
    logging.info(f"# of signal spatial ICs is {len(tfmdata.signal.T)}")

    # Compute TFMs.
    logging.info("Computing TFMs")
    try_counter = 1
    algorithm = "parallel"

    # The following loop will try unmixing the signals using a parallel
    # approach up to 5 times (in case the tICA does not converge.) In case
    # it doesn't converge in 5 attempts, it'll switch to the deflation algo,
    # which is much more stable.
    while True:
        warnings.filterwarnings("error")
        try:
            # Try using the parallel algorithm because it's faster.
            tfm_ica = TFM(
                n_components=n_components,
                max_iter=max_iter,
                tol=tolerance,
                algorithm=algorithm,
                random_state=np.random.randint(0, 2 ** 32 - 1),
                demean_tfms=args.skipdemean,
            )
            tfms, sources = tfm_ica.fit_transform(tfmdata)
        except UserWarning:
            try_counter += 1
            if try_counter > 5:
                logging.info("Parallel approach failed. Moving to Deflation")
                algorithm = "deflation"
                try_counter = 1
            else:
                logging.info(f"ICA attempt {try_counter} using {algorithm}")
        else:
            logging.info(f"ICA successful after {try_counter} attempts.")
            break

    warnings.resetwarnings()
    logging.info(f"TFM demeaning set to: {tfm_ica.demean_tfms}")

    # Save outputs
    logging.info(f"Saving outputs to directory {outdir}")
    tfms.to_filename(out("melodic_IC.nii.gz"))
    np.savetxt(
        out("melodic_unmix"), tfm_ica.reordered_mixing, delimiter="  ", fmt="%.6f"
    )
    np.savetxt(out("melodic_mix"), sources, delimiter="  ", fmt="%.6f")
    np.savetxt(
        out("melodic_FTmix"),
        np.abs(np.fft.rfft(sources, axis=0)),
        delimiter="  ",
        fmt="%.6f",
    )

    if tfmdata.confounds is not None:
        # cofs = pd.read_csv(tfmdata.confounds, delimiter='\t')
        dfsignal = correlation_with_confounds(tfmdata.signal, tfmdata.confounds)
        dfsignal.to_csv(out("signal_correlation_to_confounds.csv"))
        dftfm = correlation_with_confounds(sources, tfmdata.confounds)
        contamination = dftfm.max(axis=0).values
        dftfm.to_csv(out("tfm_correlation_to_confounds.csv"))
        fig = double_heatmap(dfsignal, dftfm)
        # TODO Why a different filename here? Fix this in future release.
        fig.savefig(out("correlation_with_confounds.png"))

    if tfmdata.kind == "atlas":
        # When using an atlas, save a heatmap of melodic unmix.
        df = data_summary(out("melodic_unmix"))
        df.to_csv(out("network_contributions.csv"))
        f, ax = plt.subplots(figsize=plt.figaspect(1 / 2))
        heatmap(
            df,
            ax,
            vmin=5,
            vmax=20,
            yticklabels=1,
            annot=True,
            fmt=".1f",
            linewidth=0.5,
            xticklabels=range(1, df.shape[1] + 1),
        )
        ax.set_xlabel("TFM Index")
        # Should simplify the logic of these if calls... eventually.
        if tfmdata.confounds is not None:
            contamination = dftfm.max(axis=0).values.tolist()
            # Green for clean, red for contaminated (interp over yellow.)
            # colors = [(min(1, 2 * x),
            #            min(1, 2 * (1 - x)), 0) for x in contamination]
            colors = ["black" if x < 0.5 else "red" for x in contamination]
            for label, color in zip(ax.get_xticklabels(), colors):
                label.set_color(color)
                label.set_weight("bold")
        plt.tight_layout()
        f.savefig(out("melodic_unmix.png"))
        # Also save the summary with MIST 64 instead of only MIST 12.
        df_64 = data_summary(out("melodic_unmix"), target_res=64)
        df_64.to_csv(out("network_contributions_64.csv"))


def run_tfm() -> None:
    """Wrapper to be used as entry point for a command line tool.
    """

    args = _cli_parser().parse_args()
    main(args)


def run_correlation_with_confounds() -> None:

    args = _cli_parser().parse_args()

    # Note, this function may create a directory (side-effects)
    outdir = _check_dirs(args)

    def out(name: str) -> str:
        return os.path.join(outdir, name)

    cofs = pd.read_csv(args.confounds, delimiter="\t")
    dftfm = correlation_with_confounds(np.loadtxt(out("melodic_mix")), cofs)
    dftfm.to_csv(out("tfm_correlation_to_confounds.csv"))


def run_summary_tfms() -> None:

    args = _cli_parser().parse_args()

    # Note, this function may create a directory (side-effects)
    outdir = _check_dirs(args)

    def out(name: str) -> str:
        return os.path.join(outdir, name)

    df = data_summary(
        out("melodic_unmix"), target_res=20, normalise=True, absolute_vals=False
    )
    df.to_csv(out("network_contributions_raw.csv"))
    f, ax = plt.subplots(figsize=plt.figaspect(1 / 2))
    heatmap(
        df, ax, vmin=-7, vmax=7, yticklabels=1, annot=True, fmt=".0f", linewidth=0.4
    )
    ax.set_xlabel("TFM Index")
    ax.set_xticklabels(range(1, df.shape[1] + 1), rotation=0)  # ha="right"
    if op.exists(out("tfm_correlation_to_confounds.csv")):
        cofs = pd.read_csv("tfm_correlation_to_confounds.csv", index_col=0)
        contamination = cofs.max(axis=0).values.tolist()
        # colors = [(min(1, 2 * x),
        #            min(1, 2 * (1 - x)), 0) for x in contamination]
        colors = ["black" if x < 0.5 else "red" for x in contamination]
        for label, color in zip(ax.get_xticklabels(), colors):
            label.set_color(color)
            label.set_weight("bold")
    plt.tight_layout()
    f.savefig(out("melodic_unmix_raw.png"))
    # Also save the summary with MIST 64 instead of only MIST 12.
    df_64 = data_summary(
        out("melodic_unmix"), target_res=64, normalise=False, absolute_vals=False
    )
    df_64.to_csv(out("network_contributions_64_raw.csv"))


def _cli_parser() -> argparse.ArgumentParser:
    """Argument parser for run_tfm.
    """
    parser = argparse.ArgumentParser(description=__doc__)

    # output directory
    parser.add_argument(
        "inputdir",
        type=str,
        help=(
            "Input directory with melodic data," "or input file for atlas-based tICA."
        ),
    )

    parser.add_argument(
        "-o",
        "--outputdir",
        type=str,
        default="tfm.ica",
        help=("Directory where results will be stored." " Def: tfm.ica"),
    )

    parser.add_argument(
        "-l",
        "--labelfile",
        type=str,
        default="hand_classification.txt",
        help=("Name of classification file." " Default hand_classification.txt"),
    )

    parser.add_argument(
        "--confounds",
        type=str,
        default=None,
        help=("Name of confounds file " "(tested with fmriprep confound files)."),
    )

    parser.add_argument(
        "--n_components",
        type=int,
        default=None,
        help=("Number of components to extract" " from tICA decomposition"),
    )

    parser.add_argument(
        "--decimate",
        type=int,
        default=None,
        help=("Take only every other Nth timepoint" " from the original signals"),
    )

    parser.add_argument(
        "--skipfirst", type=int, default=None, help=("Skip the first N volumes")
    )

    parser.add_argument(
        "--skiplast", type=int, default=None, help=("Skip the last N volumes")
    )

    parser.add_argument(
        "--tolerance", type=float, default=1e-4, help="ICA tolerance. Default 1e-4"
    )

    parser.add_argument(
        "--max_iter", type=int, default=10000, help="ICA max number of iterations"
    )

    parser.add_argument("--force", action="store_true", help="Overwrite files.")

    parser.add_argument(
        "--atlas",
        type=str,
        default=None,
        help=(
            "Atlas to use for generating TFMs,"
            "in case of atlas-based approach. Default: MIST 444"
        ),
    )

    parser.add_argument(
        "--no-label", action="store_true", help="Consider all components to be signals."
    )

    parser.add_argument(
        "--skipdemean", action="store_false", help="Do not demean TFM maps."
    )

    return parser<|MERGE_RESOLUTION|>--- conflicted
+++ resolved
@@ -187,7 +187,6 @@
 
 
 def double_heatmap(corrdf1: np.array, corrdf2: np.array) -> plt.Figure:
-<<<<<<< HEAD
     fig, (ax1, ax2) = plt.subplots(ncols=2, figsize=plt.figaspect(1/2))
     vmin, vmax = 0.3, 0.75
     heatmap(corrdf1, vmin=vmin, vmax=vmax, ax=ax1,
@@ -208,30 +207,6 @@
         label.set_visible(False)
     ax2.set_title('tICA Timeseries')
     ax2.set_xlabel('TFM Index')
-=======
-    fig, (ax1, ax2) = plt.subplots(ncols=2, figsize=plt.figaspect(1 / 2))
-    heatmap(
-        corrdf1,
-        vmin=0.35,
-        vmax=0.8,
-        ax=ax1,
-        cbar=False,
-        yticklabels=1,
-        xticklabels=range(1, corrdf1.shape[1] + 1),
-    )
-    ax1.set_title("sICA Timeseries")
-    ax1.set_xlabel("Signal Component Index")
-    heatmap(
-        corrdf2,
-        vmin=0.35,
-        vmax=0.8,
-        ax=ax2,
-        yticklabels=False,
-        xticklabels=range(1, corrdf2.shape[1] + 1),
-    )
-    ax2.set_title("tICA Timeseries")
-    ax2.set_xlabel("TFM Index")
->>>>>>> 6085c9de
     plt.tight_layout()
     return fig
 
