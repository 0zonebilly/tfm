"""
Compute Temporal Functional Modes
In other words, run a temporal ICA on the timeseries
of spatial ICA, and then remix the spatial maps to generate
'modes' of brain activity. For more information take a look at:

Smith 2012
Temporally-independent functional modes of spontaneous brain activity.

TODO:
1. Save logs to a file. Document inputs to command and TFM version.
2. Save a report with images from TFMs, their timecourses and (possibly)
labels.
"""

import argparse
import ast
import logging
import os
import os.path as op
import sys
import warnings
from typing import List, Optional, Tuple, Union

import matplotlib.pyplot as plt
import nibabel as nib
import numpy as np
import pandas as pd
import seaborn as sns
from nilearn.input_data import NiftiLabelsMasker
from sklearn.decomposition import FastICA

from . import __version__

MIST_ROOT = op.join(op.dirname(__file__), 'mistatlas')
MIST_ATLAS_444 = op.join(MIST_ROOT, 'Parcellations/MIST_444.nii.gz')
MIST_HIERARCHY = op.join(MIST_ROOT, 'Hierarchy/MIST_PARCEL_ORDER.csv')


def mist_parcel_info(nrois: int = 12) -> str:
    """Return the filename of the csv with parcel information (label, size,
    etc.) from the MIST atlas with a number of parcels equal to `nrois`.
    """
    return op.join(MIST_ROOT, f'Parcel_Information/MIST_{nrois}.csv')


# TODO: Perhaps return a dataframe with original roi, target roi and labels
# makes more sense.
def atlas_parcel_labels(nrois: int,
                        target_res: int = 12) -> Tuple[List, List, List]:
    """This function takes two integer numbers, nrois and target_res. nrois
    indicates the number of MIST parcels used for an atlas based tICA
    decomposition, and target_res indicates the number of MIST parcels (higher
    in the MIST hierarchy) that label each of the original nrois.

    The idea is to group ROIs into higher level networks only for labelling and
    summarizing.
    """
    hierarchy: pd.DataFrame = pd.read_csv(MIST_HIERARCHY, delimiter=',')
    roi_ids: np.array = np.unique(hierarchy[f's{nrois}'].values)

    rois_parent: list = [
        np.unique(hierarchy[f's{target_res}'][hierarchy[f's{nrois}'] == x])
        for x in roi_ids]

    # Because all values are the same, take the first one. Use tolist() to get
    # a single flat list in the end.
    rois_parent: list = [x.tolist()[0] for x in rois_parent]
    labels: pd.DataFrame = pd.read_csv(mist_parcel_info(target_res),
                                       delimiter=';')

    parent_names: list = [
        labels[labels['roi'] == x]['name'].values.tolist()[0]
        for x in rois_parent]

    parent_labels: list = [
        labels[labels['roi'] == x]['label'].values.tolist()[0]
        for x in rois_parent]

    return rois_parent, parent_names, parent_labels


def labeled_unmix(unmix: str) -> pd.DataFrame:
    """unmix is the filename of a melodic_unmix matrix, i.e., the "core" tICA
    mixing matrix. This routine takes the filename and returns a pandas
    DataFrame with columns: label, name, roi (numbered parcels), tfm (numbered
    tfms), coefficient (roi x tfm entry), abs_coefficient
    (np.abs(coefficient)). """
    unmix_df: pd.DataFrame = pd.DataFrame(np.loadtxt(unmix))
    rois_parent, names, labels = atlas_parcel_labels(len(unmix_df))
    unmix_df['name'] = names
    unmix_df['label'] = labels
    unmix_df = unmix_df.reset_index().melt(['index', 'label', 'name'])
    unmix_df = unmix_df.rename(columns={'index': 'roi',
                                        'variable': 'tfm',
                                        'value': 'coefficient'})
    unmix_df['abs_coefficient'] = unmix_df['coefficient'].abs()
    return unmix_df


def data_summary(filename_or_matrix: Union[str, np.array],
                 target_res: int = 12,
                 normalise: bool = True,
                 absolute_vals: bool = True) -> pd.DataFrame:
    """Return a DataFrame with the core matrix summarized by
    networks. Values are given by % contribution to each tfm.
    """
    if not isinstance(filename_or_matrix, str):
        mat = filename_or_matrix
    else:
        mat = np.loadtxt(filename_or_matrix)

    data_raw = pd.DataFrame(mat)
    if absolute_vals:
        data_raw = np.abs(data_raw)
    _, parent_names, _ = atlas_parcel_labels(len(data_raw), target_res)
    data_raw['name'] = parent_names
    data = data_raw.groupby('name').aggregate(sum)

    # Normalise TFMs such that contributions of all networks sum to 100%
    if normalise:
        for column in data:
            data[column] = 100*data[column]/np.sum(data[column])

    # Replace '_' for ' ' in the network labels.
    data.index = pd.Index(np.array(list(map(lambda x: x.replace('_', ' '),
                                            data.index.values)),
                                   dtype='object'))

    return data


def sort_by_visual(matrix: np.array) -> np.array:
    summary = data_summary(matrix)
    order = summary.sort_values('VISUAL NETWORK', axis=1).columns
    return order.values.astype(int)[::-1]


def heatmap(data: np.array, ax, **kwargs):
    """Plot the core TFM mixing matrix as a heatmap, which ROIs contributions
    aggregated by the 12 MIST functional networks.
    """
    g = sns.heatmap(data,
                    ax=ax,
                    **kwargs)

    ax.set_yticklabels(ax.get_yticklabels(), fontsize=8)
    return g


def correlate(a: np.array, b: np.array) -> np.array:
    """Fast numpy Row-wise Corr. Coefficients for 2D arrays.
    See benchmarks at https://stackoverflow.com/a/30143754/3568092
    :param a: 2D array
    :param b: 2D array
    :returns: Corr Matrix between rows of a with rows of b
    :rtype: 2D array
    """
    # Center vectors by subtracting row mean.
    a_centered = a - a.mean(1)[:, None]
    b_centered = b - b.mean(1)[:, None]

    # Sum of squares across rows.
    a_sos = (a_centered ** 2).sum(1)
    b_sos = (b_centered ** 2).sum(1)

    norm_factors = np.sqrt(np.dot(a_sos[:, None], b_sos[None]))
    # Finally get corr coeff
    return np.dot(a_centered, b_centered.T) / norm_factors


def correlation_with_confounds(signal: np.array,
                               confounds: pd.DataFrame) -> pd.DataFrame:

    corrmat = correlate(signal.T, np.nan_to_num(confounds.values.T))
    corrdf = pd.DataFrame(np.abs(corrmat), columns=confounds.columns).T

    return corrdf


def double_heatmap(corrdf1: np.array, corrdf2: np.array) -> plt.Figure:
    fig, (ax1, ax2) = plt.subplots(ncols=2, figsize=plt.figaspect(1/2))
    heatmap(corrdf1, vmin=0.35, vmax=0.8, ax=ax1,
            cbar=False, yticklabels=1,
            xticklabels=range(1, corrdf1.shape[1] + 1))
    ax1.set_title('sICA Timeseries')
    ax1.set_xlabel('Signal Component Index')
    heatmap(corrdf2, vmin=0.35, vmax=0.8, ax=ax2,
            yticklabels=False,
            xticklabels=range(1, corrdf2.shape[1] + 1))
    ax2.set_title('tICA Timeseries')
    ax2.set_xlabel('TFM Index')
    plt.tight_layout()
    return fig


def parse_melodic_labelfile(labelfile: str) -> List[int]:
    """Utility method to parse the IC classification file, as per
    the conventions of FIX and FSLEYES.
    """
    with open(labelfile, 'r') as f:
        lines = [line for line in f]
        penultimate_line, last_line = lines[-2:]

    n_components = int(penultimate_line.split(',')[0])

    # In the labelfile, the first component is numbered 1
    noise = [x - 1 for x in ast.literal_eval(last_line)]
    return [x for x in range(n_components) if x not in noise]


def atlas_roitovol(atlas: str, nrois: int) -> nib.Nifti1Image:
    """Some atlases are 3D files wherein each value represents
    a separate ROI. For example, 0 for non-brain, 1 for CSF, 2 for
    gray matter, etc.
    This function takes such a 3D atlas an returns it in 4D format,
    where each volume contains a single ROI encoded as a binary mask.

    TODO: The number of ROIS can easily be inferred from the data
    itself, but int(max(atlas.get_data())) fails for a small subset
    of atlas tested.
    """
    atlasnifti = nib.load(atlas)
    atlasdata = atlasnifti.get_data()
    maps = np.stack([atlasdata.copy() for i in range(nrois)],
                    axis=-1)

    # Loop through the last (4th) dimension of maps.
    for index, volume in enumerate(np.rollaxis(maps, -1)):
        # The idea of querying for index + 1 is because the
        # first map is the "non-relevant" non-brain area we want to skip.
        offset = 1
        volume[atlasdata == index + offset] = 1
        volume[atlasdata != index + offset] = 0

    assert (maps.max() == 1 and maps.min() == 0)

    return nib.Nifti1Image(maps, atlasnifti.affine)


class Data:
    """In the TFM / temporal ICA model, the input data to be decomposed
    consists of a matrix of dimensions n_timepoints x n_mixtures. Mixtures is
    an abstract concept here, but when talking about fMRI we think of mixtures
    as voxels, or ROIs or even resting state networks. In addition to the input
    data matrix, the TFM model also requires a set of spatial maps as inputs,
    where each spatial map is associated to one of the n_mixtures mentioned
    about. The spatial maps are thus matrices of dimensions n_voxels x
    n_mixtures.
    """
    def __init__(self,
                 timeseries: np.array,
                 maps: nib.Nifti1Image,
                 kind: Optional[str] = None,
                 confounds: Optional[str] = None,
                 decimate: Optional[int] = None,
                 skipfirst: Optional[int] = None,
                 skiplast: Optional[int] = None) -> None:
        """Timeseries is a numpy array.
        Maps is a nibabel Nifti1Image object.
        """
        assert timeseries.shape[-1] == maps.shape[-1]
        if skiplast is not None:
            skiplast *= -1
        self.timeseries = timeseries[skipfirst:skiplast:decimate]
        self.maps = maps

        # here for compatibility with previous versions
        self.shape = maps.shape[:-1]
        self.affine = maps.affine
        self.explainedvar = 1

        self.kind = kind

        # Experimental support for fmriprep confounds
        cofs = pd.read_csv(confounds, delimiter='\t')
<<<<<<< HEAD
        self.confounds = cofs[skipfirst:skiplast:decimate, :]
=======
        self.confounds = cofs[skipfirst:skiplast:decimate]
>>>>>>> 5d74c2f3

    @property
    def rsns(self) -> np.array:
        n_parcels = self.maps.shape[-1]
        data = np.reshape(self.maps.get_data(), (-1, n_parcels))
        return data

    @property
    def signal(self) -> np.array:
        return self.timeseries

    @classmethod
    def from_melodic(cls,
                     icadir: str,
                     labelfile: Optional[str] = None,
                     confounds: Optional[str] = None,
                     **kwargs):
        """Load data from an FSL melodic directory.
        Assume labelfile is relative to the ica directory.
        """
        melodic_mix = np.loadtxt(op.join(icadir, 'melodic_mix'))
        try:
            melodic_oic = nib.load(op.join(icadir, 'melodic_oIC.nii.gz'))
        except FileNotFoundError:
            # When running MELODIC from the GUI, melodic oIC may not exist.
            logging.warning('Melodic oIC not found. Using IC.')
            melodic_oic = nib.load(op.join(icadir, 'melodic_IC.nii.gz'))

        if labelfile is not None:
            labels = parse_melodic_labelfile(op.join(icadir, labelfile))
            melodic_mix = melodic_mix[:, labels]
            mapdata = melodic_oic.get_data()
            melodic_oic = nib.Nifti1Image(mapdata[:, :, :, labels],
                                          melodic_oic.affine)

        return cls(timeseries=melodic_mix, maps=melodic_oic, kind='melodic',
                   confounds=confounds, **kwargs)

    @classmethod
    def from_dual_regression(cls,
                             drdir: str,
                             confounds: Optional[str] = None,
                             **kwargs):
        """Load data from an FSL dual regression directory.
        """
        stage1 = np.loadtxt(op.join(drdir, 'dr_stage1_subject00000.txt'))
        stage2 = nib.load(op.join(drdir, 'dr_stage2_subject00000.nii.gz'))
        return cls(timeseries=stage1, maps=stage2, kind='dr',
                   confounds=confounds, **kwargs)

    @classmethod
    def from_fmri_data(cls,
                       datafile: str,
                       atlas: Optional[str] = None,
                       confounds: Optional[str] = None,
                       **kwargs):
        """Take a 4D dataset and generate signals from the atlas parcels.
        """
        atlas = MIST_ATLAS_444 if atlas is None else atlas

        # Resampling target should be the image with lowest resolution.
        # Assuming that the data resolution is isotropic for now.
        atlas_res = nib.load(atlas).header['pixdim'][1]
        data_res = nib.load(datafile).header['pixdim'][1]
        resampling_target = 'data' if data_res > atlas_res else 'labels'

        masker = NiftiLabelsMasker(labels_img=atlas, standardize=True,
                                   resampling_target=resampling_target)
        signals = masker.fit_transform(datafile)
        atlasrois = atlas_roitovol(atlas, nrois=signals.shape[-1])
        return cls(timeseries=signals, maps=atlasrois, kind='atlas',
                   confounds=confounds, **kwargs)


class TFM:
    """Wrapper class for FastICA and the "TFM" model data.
    """

    # Deflation takes much longer, but converges more often.
    def __init__(self,
                 n_components: int = 30,
                 max_iter: int = 20_000,
                 tol: float = 0.00001,
                 fun='logcosh', algorithm='parallel', random_state=None,
                 demean_tfms: bool = True):

        self.ica = FastICA(max_iter=max_iter, tol=tol,
                           n_components=n_components,
                           fun=fun,
                           algorithm=algorithm,
                           random_state=random_state)

        self.demean_tfms = demean_tfms

    def unmix(self, signal: np.array) -> np.array:
        """Call FastICA on the signal components.
        This is a separate function so we can call it from, for example,
        the RAICAR module to verify the reproducibility of the obtained
        timeseries.
        """
        sources = self.ica.fit_transform(signal)
        return sources

    def fit_transform(self,
                      tfmdata: Data) -> Tuple[nib.Nifti1Image, np.array]:
        """Take a Data object and unmix it.
        Data does not need to be a result from Melodic at all,
        as long as its structure contains the following four elements:
        1. signal - 2D matrix of size timecourses vs ROIs.
        2. rsns - 2D matrix of size voxels x RSNs.
        3. shape - The original 3D dimensions of signal.
        4. affine - The original affine matrix of the rsns.
        """
        sources = self.unmix(tfmdata.signal)  # # timepoints X # tfms
        rsns = tfmdata.rsns
        # Use a copy so we don't mutate the internals of FastICA later
        # when reordering the TFM components.
        mixing = self.ica.mixing_.copy()  # # ROIs X # tfms

        # The TFM matrix multiplication.
        tfm = np.dot(rsns, mixing)  # # voxels X # tfms

        # Mask outside of brain with NaN
        tfm[rsns.max(axis=-1) == 0] = np.nan

        # variance normalize *EACH COMPONENT INDIVIDUALLY.*
        if self.demean_tfms:
            tfm -= np.nanmean(tfm, axis=0)
        tfm /= np.nanstd(tfm, axis=0)

        tfm = np.nan_to_num(tfm)

        # Because ICA orientation is arbitrary, make it such that largest value
        # is always positive. Also flip the timeseries.
        for spatial_map, ts in zip(tfm.T, sources.T):
            if spatial_map[np.abs(spatial_map).argmax()] < 0:
                spatial_map *= -1
                ts *= -1

        # Now order the components according to the RMS of the mixing matrix.
        # weighted_mixing = tfmdata.explainedvar * mixing
        # rms = np.sum(np.square(weighted_mixing), 0)
        # order = np.argsort(rms)[::-1]  # Decreasing order.
        if tfmdata.kind == 'atlas':
            order = sort_by_visual(mixing)
            self.reordered_mixing = mixing[:, order]
            tfm = tfm[:, order]
            sources = sources[:, order]
        else:
            self.reordered_mixing = mixing

        return nib.Nifti1Image(np.reshape(tfm,
                                          (*tfmdata.shape, -1)),
                               tfmdata.affine), sources


def _check_dirs(args) -> str:
    """Check that input and output directories are OK.
    If the output directory is not an absolute directory, then
    consider it to be relative to the input directory.
    Return that.
    """

    errmsg = f'Input {args.inputdir} does not exist or is not accessible.'
    assert os.path.exists(args.inputdir), errmsg

    if os.path.isabs(args.outputdir):
        outdir = args.outputdir
    else:
        outdir = os.path.join(os.path.dirname(args.inputdir), args.outputdir)

    if not os.path.exists(outdir):
        os.makedirs(outdir)
    else:
        if not args.force:
            errmsg = 'Already existing files in output directory.'
            assert os.listdir(outdir) == "", errmsg

    return outdir


def _data_loader(args) -> Data:
    """Small wrapper to load the data either from melodic, dual_regression
    or atlas.
    """
    labelfile = args.labelfile if not args.no_label else None

    skipvols = {'skipfirst': args.skipfirst,
                'skiplast': args.skiplast,
                'decimate': args.decimate}

    if os.path.isdir(args.inputdir):
        if os.path.abspath(args.inputdir).endswith('.ica'):
            tfmdata = Data.from_melodic(args.inputdir, labelfile=labelfile,
                                        confounds=args.confounds, **skipvols)
        else:
            tfmdata = Data.from_dual_regression(args.inputdir,
                                                confounds=args.confounds,
                                                **skipvols)
    else:
        tfmdata = Data.from_fmri_data(args.inputdir, confounds=args.confounds,
                                      **skipvols)

    return tfmdata


def main(args) -> None:
    """Main TFM routine. Logs some information, checks user inputs, reads
    in the data, orchestrates the tICA decomposition and saves outputs to
    desired locations.
    """

    # Note, this function has side-effects.
    outdir = _check_dirs(args)

    def out(name: str) -> str:
        return os.path.join(outdir, name)

    # Start log. Not sure why the FileHandler doesn't work on the cluster...
    logging.basicConfig(format="%(asctime)s [%(levelname)s]: %(message)s",
                        datefmt="%Y-%m-%d %H:%M:%S",
                        level=logging.INFO,
                        handlers=[
                            logging.FileHandler(out("tfm.log"), mode='w'),
                            logging.StreamHandler()
                        ])
    logging.info(f"Welcome to TFM version {__version__}")
    logging.info(sys.argv)

    # Load data
    logging.info(f"Loading data from {args.inputdir}")

    tfmdata = _data_loader(args)

    # Parse user inputs
    tolerance, max_iter = args.tolerance, args.max_iter

    n_components = min(args.n_components, len(tfmdata.signal.T))
    logging.info(f"# of signal spatial ICs is {len(tfmdata.signal.T)}")

    # Compute TFMs.
    logging.info("Computing TFMs")
    try_counter = 1
    algorithm = 'parallel'

    # The following loop will try unmixing the signals using a parallel
    # approach up to 5 times (in case the tICA does not converge.) In case
    # it doesn't converge in 5 attempts, it'll switch to the deflation algo,
    # which is much more stable.
    while True:
        warnings.filterwarnings("error")
        try:
            # Try using the parallel algorithm because it's faster.
            tfm_ica = TFM(n_components=n_components,
                          max_iter=max_iter,
                          tol=tolerance,
                          algorithm=algorithm,
                          random_state=np.random.randint(0, 2**32 - 1))
            tfms, sources = tfm_ica.fit_transform(tfmdata)
        except UserWarning:
            try_counter += 1
            if try_counter > 5:
                logging.info("Parallel approach failed. Moving to Deflation")
                algorithm = 'deflation'
                try_counter = 1
            else:
                logging.info(f'ICA attempt {try_counter} using {algorithm}')
        else:
            logging.info(f"ICA successful after {try_counter} attempts.")
            break

    warnings.resetwarnings()
    logging.info(f"TFM demeaning set to: {tfm_ica.demean_tfms}")

    # Save outputs
    logging.info(f"Saving outputs to directory {outdir}")
    tfms.to_filename(out('melodic_IC.nii.gz'))
    np.savetxt(out('melodic_unmix'), tfm_ica.reordered_mixing,
               delimiter='  ', fmt='%.6f')
    np.savetxt(out('melodic_mix'), sources, delimiter='  ', fmt='%.6f')
    np.savetxt(out('melodic_FTmix'), np.abs(np.fft.rfft(sources, axis=0)),
               delimiter='  ', fmt='%.6f')

    if tfmdata.confounds is not None:
        # cofs = pd.read_csv(tfmdata.confounds, delimiter='\t')
        dfsignal = correlation_with_confounds(tfmdata.signal, tfmdata.confounds)
        dfsignal.to_csv(out('signal_correlation_to_confounds.csv'))
        dftfm = correlation_with_confounds(sources, tfmdata.confounds)
        contamination = dftfm.max(axis=0).values
        dftfm.to_csv(out('tfm_correlation_to_confounds.csv'))
        fig = double_heatmap(dfsignal, dftfm)
        # TODO Why a different filename here? Fix this in future release.
        fig.savefig(out('correlation_with_confounds.png'))

    if tfmdata.kind == 'atlas':
        # When using an atlas, save a heatmap of melodic unmix.
        df = data_summary(out('melodic_unmix'))
        df.to_csv(out('network_contributions.csv'))
        f, ax = plt.subplots(figsize=plt.figaspect(1/2))
        heatmap(df, ax, vmin=5, vmax=20, yticklabels=1,
                annot=True, fmt=".1f", linewidth=.5,
                xticklabels=range(1, df.shape[1] + 1))
        ax.set_xlabel('TFM Index')
        # Should simplify the logic of these if calls... eventually.
        if tfmdata.confounds is not None:
            # What I'm doing here is changing the x labels of the TFMs in the
            # plot, such that their color interpolates from green (no
            # contamination), to red (complete contamination), over yellow. The
            # contamination is computed as the max correlation between the TFM
            # timecourse and the confounding regressors.
            contamination = dftfm.max(axis=0).values.tolist()
            colors = [(min(1, 2 * x),
                       min(1, 2 * (1 - x)), 0) for x in contamination]
            for label, color in zip(ax.get_xticklabels(), colors):
                label.set_color(color)
                label.set_weight('bold')
        plt.tight_layout()
        f.savefig(out('melodic_unmix.png'))
        # Also save the summary with MIST 64 instead of only MIST 12.
        df_64 = data_summary(out('melodic_unmix'), target_res=64)
        df_64.to_csv(out('network_contributions_64.csv'))


def run_tfm() -> None:
    """Wrapper to be used as entry point for a command line tool.
    """

    args = _cli_parser().parse_args()
    main(args)


def run_correlation_with_confounds() -> None:

    args = _cli_parser().parse_args()

    # Note, this function has side-effects.
    outdir = _check_dirs(args)

    def out(name: str) -> str:
        return os.path.join(outdir, name)

    cofs = pd.read_csv(args.confounds, delimiter='\t')
    dftfm = correlation_with_confounds(np.loadtxt(out('melodic_mix')),
                                       cofs)
    dftfm.to_csv(out('tfm_correlation_to_confounds.csv'))


# TODO: Finish implementing this function and make it an entry point.
def run_summary_tms() -> None:

    args = _cli_parser().parse_args()

    # Note, this function has side-effects.
    outdir = _check_dirs(args)

    def out(name: str) -> str:
        return os.path.join(outdir, name)


def _cli_parser() -> argparse.ArgumentParser:
    """Argument parser for run_tfm.
    """
    parser = argparse.ArgumentParser(description=__doc__)

    # output directory
    parser.add_argument('inputdir', type=str,
                        help=('Input directory with melodic data,'
                              'or input file for atlas-based tICA.'))

    parser.add_argument('-o', '--outputdir', type=str, default='tfm.ica',
                        help=('Directory where results will be stored.'
                              ' Def: tfm.ica'))

    parser.add_argument('-l', '--labelfile', type=str,
                        default='hand_classification.txt',
                        help=('Name of classification file.'
                              ' Default hand_classification.txt'))

    parser.add_argument('--confounds', type=str,
                        default=None,
                        help=('Name of confounds file '
                              '(tested with fmriprep confound files).'))

    parser.add_argument('--n_components', type=int, default=None,
                        help=('Number of components to extract'
                              ' from tICA decomposition'))

    parser.add_argument('--decimate', type=int, default=None,
                        help=('Take only every other Nth timepoint'
                              ' from the original signals'))

    parser.add_argument('--skipfirst', type=int, default=None,
                        help=('Skip the first N volumes'))

    parser.add_argument('--skiplast', type=int, default=None,
                        help=('Skip the last N volumes'))

    parser.add_argument('--tolerance', type=float, default=1e-4,
                        help='ICA tolerance. Default 1e-4')

    parser.add_argument('--max_iter', type=int, default=10_000,
                        help='ICA max number of iterations')

    parser.add_argument('--force', action='store_true',
                        help='Overwrite files.')

    parser.add_argument('--no-label', action='store_true',
                        help='Consider all components to be signals.')

    return parser<|MERGE_RESOLUTION|>--- conflicted
+++ resolved
@@ -274,11 +274,7 @@
 
         # Experimental support for fmriprep confounds
         cofs = pd.read_csv(confounds, delimiter='\t')
-<<<<<<< HEAD
-        self.confounds = cofs[skipfirst:skiplast:decimate, :]
-=======
         self.confounds = cofs[skipfirst:skiplast:decimate]
->>>>>>> 5d74c2f3
 
     @property
     def rsns(self) -> np.array:
